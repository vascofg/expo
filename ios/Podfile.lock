PODS:
  - ABI31_0_0EXAdsAdMob (1.0.0):
    - ABI31_0_0EXCore
    - Google-Mobile-Ads-SDK
  - ABI31_0_0EXBarCodeScanner (1.0.0):
    - ABI31_0_0EXCore
  - ABI31_0_0EXBarCodeScannerInterface (1.0.0):
    - ABI31_0_0EXCore
  - ABI31_0_0EXCamera (1.1.1):
    - ABI31_0_0EXBarCodeScannerInterface
    - ABI31_0_0EXCore
    - ABI31_0_0EXFaceDetectorInterface
    - ABI31_0_0EXFileSystemInterface
    - ABI31_0_0EXImageLoaderInterface
    - ABI31_0_0EXPermissionsInterface
  - ABI31_0_0EXCameraInterface (1.0.2):
    - ABI31_0_0EXCore
  - ABI31_0_0EXConstants (1.0.2):
    - ABI31_0_0EXConstantsInterface
    - ABI31_0_0EXCore
  - ABI31_0_0EXConstantsInterface (1.0.2):
    - ABI31_0_0EXCore
  - ABI31_0_0EXContacts (1.0.0):
    - ABI31_0_0EXCore
    - ABI31_0_0EXFileSystemInterface
    - ABI31_0_0EXPermissionsInterface
  - ABI31_0_0EXCore (1.1.0)
  - ABI31_0_0EXFaceDetector (5.0.0):
    - ABI31_0_0EXCore
    - ABI31_0_0EXFaceDetectorInterface
    - Firebase/Core
    - Firebase/MLVision
    - Firebase/MLVisionFaceModel
  - ABI31_0_0EXFaceDetectorInterface (1.0.2):
    - ABI31_0_0EXCore
  - ABI31_0_0EXFileSystem (1.0.2):
    - ABI31_0_0EXCore
    - ABI31_0_0EXFileSystemInterface
  - ABI31_0_0EXFileSystemInterface (1.0.2):
    - ABI31_0_0EXCore
  - ABI31_0_0EXFont (1.0.0):
    - ABI31_0_0EXCore
    - ABI31_0_0EXFontInterface
  - ABI31_0_0EXFontInterface (1.0.0):
    - ABI31_0_0EXCore
  - ABI31_0_0EXGL (1.0.2):
    - ABI31_0_0EXCameraInterface
    - ABI31_0_0EXCore
    - ABI31_0_0EXFileSystemInterface
    - EXGL-CPP
  - ABI31_0_0EXImageLoaderInterface (1.0.0):
    - ABI31_0_0EXCore
  - ABI31_0_0EXLocalAuthentication (1.0.0):
    - ABI31_0_0EXConstantsInterface
    - ABI31_0_0EXCore
  - ABI31_0_0EXLocalization (1.0.0):
    - ABI31_0_0EXCore
  - ABI31_0_0EXLocation (1.0.0):
    - ABI31_0_0EXCore
    - ABI31_0_0EXPermissionsInterface
  - ABI31_0_0EXMediaLibrary (1.0.0):
    - ABI31_0_0EXCore
    - ABI31_0_0EXPermissionsInterface
  - ABI31_0_0EXPermissions (1.1.0):
    - ABI31_0_0EXCore
    - ABI31_0_0EXPermissionsInterface
  - ABI31_0_0EXPermissionsInterface (1.1.0):
    - ABI31_0_0EXCore
  - ABI31_0_0ExpoKit/Expo (31.0.0):
    - ABI31_0_0EXAdsAdMob
    - ABI31_0_0EXBarCodeScanner
    - ABI31_0_0EXBarCodeScannerInterface
    - ABI31_0_0EXCamera
    - ABI31_0_0EXCameraInterface
    - ABI31_0_0EXConstants
    - ABI31_0_0EXConstantsInterface
    - ABI31_0_0EXContacts
    - ABI31_0_0EXCore
    - ABI31_0_0EXFaceDetector
    - ABI31_0_0EXFaceDetectorInterface
    - ABI31_0_0EXFileSystem
    - ABI31_0_0EXFileSystemInterface
    - ABI31_0_0EXFont
    - ABI31_0_0EXFontInterface
    - ABI31_0_0EXGL
    - ABI31_0_0EXImageLoaderInterface
    - ABI31_0_0EXLocalAuthentication
    - ABI31_0_0EXLocalization
    - ABI31_0_0EXLocation
    - ABI31_0_0EXMediaLibrary
    - ABI31_0_0EXPermissions
    - ABI31_0_0EXPermissionsInterface
    - ABI31_0_0EXPrint
    - ABI31_0_0EXReactNativeAdapter
    - ABI31_0_0EXSegment
    - ABI31_0_0EXSensors
    - ABI31_0_0EXSensorsInterface
    - ABI31_0_0EXSMS
    - Amplitude-iOS
    - Analytics
    - AppAuth
    - Branch
    - EXGL-CPP
    - FBAudienceNetwork
    - FBSDKCoreKit
    - FBSDKLoginKit
    - Google-Maps-iOS-Utils
    - Google-Mobile-Ads-SDK
    - GoogleMaps
    - GoogleSignIn
    - JKBigInteger2
    - lottie-ios
    - ReactABI31_0_0/Core
  - ABI31_0_0ExpoKit/ExpoOptional (31.0.0):
    - ABI31_0_0ExpoKit/Expo
  - ABI31_0_0EXPrint (1.0.0):
    - ABI31_0_0EXCore
  - ABI31_0_0EXReactNativeAdapter (1.1.1):
    - ABI31_0_0EXCore
    - ABI31_0_0EXFontInterface
    - ReactABI31_0_0
  - ABI31_0_0EXSegment (1.0.0):
    - ABI31_0_0EXConstantsInterface
    - ABI31_0_0EXCore
    - Analytics (~> 3.5)
  - ABI31_0_0EXSensors (1.0.2):
    - ABI31_0_0EXCore
    - ABI31_0_0EXSensorsInterface
  - ABI31_0_0EXSensorsInterface (1.0.2):
    - ABI31_0_0EXCore
  - ABI31_0_0EXSMS (1.0.2):
    - ABI31_0_0EXCore
  - ABI32_0_0EXAdsAdMob (1.1.0):
    - ABI32_0_0EXCore
    - Google-Mobile-Ads-SDK
  - ABI32_0_0EXAppAuth (1.0.0):
    - ABI32_0_0EXCore
    - AppAuth
  - ABI32_0_0EXAppLoaderProvider (1.0.0)
  - ABI32_0_0EXBackgroundFetch (1.0.0):
    - ABI32_0_0EXCore
    - ABI32_0_0EXTaskManagerInterface
  - ABI32_0_0EXBarCodeScanner (1.1.0):
    - ABI32_0_0EXCore
  - ABI32_0_0EXBarCodeScannerInterface (1.1.0):
    - ABI32_0_0EXCore
  - ABI32_0_0EXCamera (1.2.0):
    - ABI32_0_0EXBarCodeScannerInterface
    - ABI32_0_0EXCore
    - ABI32_0_0EXFaceDetectorInterface
    - ABI32_0_0EXFileSystemInterface
    - ABI32_0_0EXImageLoaderInterface
    - ABI32_0_0EXPermissionsInterface
  - ABI32_0_0EXCameraInterface (1.1.0):
    - ABI32_0_0EXCore
  - ABI32_0_0EXConstants (1.1.0):
    - ABI32_0_0EXConstantsInterface
    - ABI32_0_0EXCore
  - ABI32_0_0EXConstantsInterface (1.1.0):
    - ABI32_0_0EXCore
  - ABI32_0_0EXContacts (1.1.0):
    - ABI32_0_0EXCore
    - ABI32_0_0EXFileSystemInterface
    - ABI32_0_0EXPermissionsInterface
  - ABI32_0_0EXCore (1.2.0)
  - ABI32_0_0EXErrors (0.0.1):
    - ABI32_0_0EXCore
  - ABI32_0_0EXFaceDetector (5.0.0):
    - ABI32_0_0EXCore
    - ABI32_0_0EXFaceDetectorInterface
    - Firebase/Core
    - Firebase/MLVision
    - Firebase/MLVisionFaceModel
  - ABI32_0_0EXFaceDetectorInterface (1.1.0):
    - ABI32_0_0EXCore
  - ABI32_0_0EXFileSystem (1.1.0):
    - ABI32_0_0EXCore
    - ABI32_0_0EXFileSystemInterface
  - ABI32_0_0EXFileSystemInterface (1.1.0):
    - ABI32_0_0EXCore
  - ABI32_0_0EXFont (1.1.0):
    - ABI32_0_0EXCore
    - ABI32_0_0EXFontInterface
  - ABI32_0_0EXFontInterface (1.1.0):
    - ABI32_0_0EXCore
  - ABI32_0_0EXGL (1.1.0):
    - ABI32_0_0EXCameraInterface
    - ABI32_0_0EXCore
    - ABI32_0_0EXFileSystemInterface
    - EXGL-CPP
  - ABI32_0_0EXGoogleSignIn (1.1.0):
    - ABI32_0_0EXCore
    - GoogleSignIn (~> 4.4)
  - ABI32_0_0EXImageLoaderInterface (1.1.0):
    - ABI32_0_0EXCore
  - ABI32_0_0EXLocalAuthentication (1.1.0):
    - ABI32_0_0EXConstantsInterface
    - ABI32_0_0EXCore
  - ABI32_0_0EXLocalization (1.0.0):
    - ABI32_0_0EXCore
  - ABI32_0_0EXLocation (1.1.0):
    - ABI32_0_0EXCore
    - ABI32_0_0EXPermissionsInterface
    - ABI32_0_0EXTaskManagerInterface
  - ABI32_0_0EXMediaLibrary (1.1.0):
    - ABI32_0_0EXCore
    - ABI32_0_0EXPermissionsInterface
  - ABI32_0_0EXPermissions (1.2.0):
    - ABI32_0_0EXCore
    - ABI32_0_0EXPermissionsInterface
  - ABI32_0_0EXPermissionsInterface (1.2.0):
    - ABI32_0_0EXCore
  - ABI32_0_0ExpoKit/Expo (32.0.0):
    - ABI32_0_0EXAdsAdMob
    - ABI32_0_0EXAppAuth
    - ABI32_0_0EXAppLoaderProvider
    - ABI32_0_0EXBackgroundFetch
    - ABI32_0_0EXBarCodeScanner
    - ABI32_0_0EXBarCodeScannerInterface
    - ABI32_0_0EXCamera
    - ABI32_0_0EXCameraInterface
    - ABI32_0_0EXConstants
    - ABI32_0_0EXConstantsInterface
    - ABI32_0_0EXContacts
    - ABI32_0_0EXCore
    - ABI32_0_0EXErrors
    - ABI32_0_0EXFaceDetector
    - ABI32_0_0EXFaceDetectorInterface
    - ABI32_0_0EXFileSystem
    - ABI32_0_0EXFileSystemInterface
    - ABI32_0_0EXFont
    - ABI32_0_0EXFontInterface
    - ABI32_0_0EXGL
    - ABI32_0_0EXGoogleSignIn
    - ABI32_0_0EXImageLoaderInterface
    - ABI32_0_0EXLocalAuthentication
    - ABI32_0_0EXLocalization
    - ABI32_0_0EXLocation
    - ABI32_0_0EXMediaLibrary
    - ABI32_0_0EXPermissions
    - ABI32_0_0EXPermissionsInterface
    - ABI32_0_0EXPrint
    - ABI32_0_0EXReactNativeAdapter
    - ABI32_0_0EXSegment
    - ABI32_0_0EXSensors
    - ABI32_0_0EXSensorsInterface
    - ABI32_0_0EXSMS
    - ABI32_0_0EXTaskManager
    - ABI32_0_0EXTaskManagerInterface
    - Amplitude-iOS
    - Analytics
    - AppAuth
    - Branch
    - EXGL-CPP
    - FBAudienceNetwork
    - FBSDKCoreKit
    - FBSDKLoginKit
    - Google-Maps-iOS-Utils
    - Google-Mobile-Ads-SDK
    - GoogleMaps
    - GoogleSignIn
    - JKBigInteger2
    - lottie-ios
    - ReactABI32_0_0/Core
  - ABI32_0_0ExpoKit/ExpoOptional (32.0.0):
    - ABI32_0_0ExpoKit/Expo
  - ABI32_0_0EXPrint (2.0.0-alpha.0):
    - ABI32_0_0EXCore
  - ABI32_0_0EXReactNativeAdapter (1.2.0):
    - ABI32_0_0EXCore
    - ABI32_0_0EXFontInterface
    - ReactABI32_0_0
  - ABI32_0_0EXSegment (1.1.0):
    - ABI32_0_0EXConstantsInterface
    - ABI32_0_0EXCore
    - Analytics (~> 3.5)
  - ABI32_0_0EXSensors (1.1.0):
    - ABI32_0_0EXCore
    - ABI32_0_0EXSensorsInterface
  - ABI32_0_0EXSensorsInterface (1.1.0):
    - ABI32_0_0EXCore
  - ABI32_0_0EXSMS (1.1.0):
    - ABI32_0_0EXCore
  - ABI32_0_0EXTaskManager (1.0.0):
    - ABI32_0_0EXConstantsInterface
    - ABI32_0_0EXCore
    - ABI32_0_0EXTaskManagerInterface
  - ABI32_0_0EXTaskManagerInterface (1.0.0):
    - ABI32_0_0EXCore
  - ABI33_0_0EXAdsAdMob (5.0.0-rc.0):
    - ABI33_0_0UMCore
    - Google-Mobile-Ads-SDK
  - ABI33_0_0EXAdsFacebook (5.0.0-rc.0):
    - ABI33_0_0UMCore
    - FBAudienceNetwork
  - ABI33_0_0EXAmplitude (5.0.0-rc.0):
    - ABI33_0_0UMConstantsInterface
    - ABI33_0_0UMCore
    - Amplitude-iOS
  - ABI33_0_0EXAppAuth (5.0.0-rc.0):
    - ABI33_0_0UMCore
    - AppAuth
  - ABI33_0_0EXAppLoaderProvider (5.0.0-rc.0)
  - ABI33_0_0EXAV (5.0.0-rc.0):
    - ABI33_0_0UMCore
    - ABI33_0_0UMPermissionsInterface
  - ABI33_0_0EXBackgroundFetch (5.0.0-rc.0):
    - ABI33_0_0UMCore
    - ABI33_0_0UMTaskManagerInterface
  - ABI33_0_0EXBarCodeScanner (5.0.0-rc.0):
    - ABI33_0_0UMCore
    - ABI33_0_0UMImageLoaderInterface
  - ABI33_0_0EXBlur (5.0.0-rc.0):
    - ABI33_0_0UMCore
  - ABI33_0_0EXBrightness (5.0.0-rc.0):
    - ABI33_0_0UMCore
  - ABI33_0_0EXCalendar (5.0.0-rc.0):
    - ABI33_0_0UMCore
    - ABI33_0_0UMPermissionsInterface
  - ABI33_0_0EXCamera (5.0.0-rc.0):
    - ABI33_0_0UMBarCodeScannerInterface
    - ABI33_0_0UMCore
    - ABI33_0_0UMFaceDetectorInterface
    - ABI33_0_0UMFileSystemInterface
    - ABI33_0_0UMImageLoaderInterface
    - ABI33_0_0UMPermissionsInterface
  - ABI33_0_0EXConstants (5.0.0-rc.0):
    - ABI33_0_0UMConstantsInterface
    - ABI33_0_0UMCore
  - ABI33_0_0EXContacts (5.0.0-rc.0):
    - ABI33_0_0UMCore
    - ABI33_0_0UMFileSystemInterface
    - ABI33_0_0UMPermissionsInterface
  - ABI33_0_0EXCrypto (5.0.0-rc.0):
    - ABI33_0_0UMCore
  - ABI33_0_0EXDocumentPicker (5.0.0-rc.0):
    - ABI33_0_0UMCore
    - ABI33_0_0UMFileSystemInterface
  - ABI33_0_0EXFacebook (5.0.0-rc.0):
    - ABI33_0_0UMConstantsInterface
    - ABI33_0_0UMCore
    - FBSDKCoreKit
    - FBSDKLoginKit
  - ABI33_0_0EXFaceDetector (5.0.0):
    - ABI33_0_0UMCore
    - ABI33_0_0UMFaceDetectorInterface
    - Firebase/Core
    - Firebase/MLVision
    - Firebase/MLVisionFaceModel
  - ABI33_0_0EXFileSystem (5.0.0-rc.0):
    - ABI33_0_0UMCore
    - ABI33_0_0UMFileSystemInterface
  - ABI33_0_0EXFont (5.0.0-rc.0):
    - ABI33_0_0UMCore
    - ABI33_0_0UMFontInterface
  - ABI33_0_0EXGL (5.0.0-rc.0):
    - ABI33_0_0UMCameraInterface
    - ABI33_0_0UMCore
    - ABI33_0_0UMFileSystemInterface
    - EXGL-CPP
  - ABI33_0_0EXGoogleSignIn (5.0.0-rc.0):
    - ABI33_0_0UMCore
    - GoogleSignIn (~> 4.4)
  - ABI33_0_0EXHaptics (5.0.0-rc.0):
    - ABI33_0_0UMCore
  - ABI33_0_0EXImageManipulator (5.0.0-rc.0):
    - ABI33_0_0UMCore
    - ABI33_0_0UMFileSystemInterface
    - ABI33_0_0UMImageLoaderInterface
  - ABI33_0_0EXImagePicker (5.0.0-rc.1):
    - ABI33_0_0UMCore
    - ABI33_0_0UMFileSystemInterface
  - ABI33_0_0EXKeepAwake (5.0.0-rc.0):
    - ABI33_0_0UMCore
  - ABI33_0_0EXLinearGradient (5.0.0-rc.0):
    - ABI33_0_0UMCore
  - ABI33_0_0EXLocalAuthentication (5.0.0-rc.0):
    - ABI33_0_0UMConstantsInterface
    - ABI33_0_0UMCore
  - ABI33_0_0EXLocalization (5.0.0-rc.0):
    - ABI33_0_0UMCore
  - ABI33_0_0EXLocation (5.0.0-rc.0):
    - ABI33_0_0UMCore
    - ABI33_0_0UMPermissionsInterface
    - ABI33_0_0UMTaskManagerInterface
  - ABI33_0_0EXMailComposer (5.0.0-rc.0):
    - ABI33_0_0UMCore
    - ABI33_0_0UMFileSystemInterface
  - ABI33_0_0EXMediaLibrary (5.0.0-rc.1):
    - ABI33_0_0UMCore
    - ABI33_0_0UMPermissionsInterface
  - ABI33_0_0EXPermissions (5.0.0-rc.0):
    - ABI33_0_0UMCore
    - ABI33_0_0UMPermissionsInterface
  - ABI33_0_0ExpoKit/Expo (33.0.0):
    - ABI33_0_0EXAdsAdMob
    - ABI33_0_0EXAdsFacebook
    - ABI33_0_0EXAmplitude
    - ABI33_0_0EXAppAuth
    - ABI33_0_0EXAppLoaderProvider
    - ABI33_0_0EXAV
    - ABI33_0_0EXBackgroundFetch
    - ABI33_0_0EXBarCodeScanner
    - ABI33_0_0EXBlur
    - ABI33_0_0EXBrightness
    - ABI33_0_0EXCalendar
    - ABI33_0_0EXCamera
    - ABI33_0_0EXConstants
    - ABI33_0_0EXContacts
    - ABI33_0_0EXCrypto
    - ABI33_0_0EXDocumentPicker
    - ABI33_0_0EXFacebook
    - ABI33_0_0EXFaceDetector
    - ABI33_0_0EXFileSystem
    - ABI33_0_0EXFont
    - ABI33_0_0EXGL
    - ABI33_0_0EXGoogleSignIn
    - ABI33_0_0EXHaptics
    - ABI33_0_0EXImageManipulator
    - ABI33_0_0EXImagePicker
    - ABI33_0_0EXKeepAwake
    - ABI33_0_0EXLinearGradient
    - ABI33_0_0EXLocalAuthentication
    - ABI33_0_0EXLocalization
    - ABI33_0_0EXLocation
    - ABI33_0_0EXMailComposer
    - ABI33_0_0EXMediaLibrary
    - ABI33_0_0EXPermissions
    - ABI33_0_0EXPrint
    - ABI33_0_0EXRandom
    - ABI33_0_0EXSecureStore
    - ABI33_0_0EXSegment
    - ABI33_0_0EXSensors
    - ABI33_0_0EXSharing
    - ABI33_0_0EXSMS
    - ABI33_0_0EXSpeech
    - ABI33_0_0EXSQLite
    - ABI33_0_0EXTaskManager
    - ABI33_0_0EXVideoThumbnails
    - ABI33_0_0EXWebBrowser
    - ABI33_0_0UMBarCodeScannerInterface
    - ABI33_0_0UMCameraInterface
    - ABI33_0_0UMConstantsInterface
    - ABI33_0_0UMCore
    - ABI33_0_0UMFaceDetectorInterface
    - ABI33_0_0UMFileSystemInterface
    - ABI33_0_0UMFontInterface
    - ABI33_0_0UMImageLoaderInterface
    - ABI33_0_0UMPermissionsInterface
    - ABI33_0_0UMReactNativeAdapter
    - ABI33_0_0UMSensorsInterface
    - ABI33_0_0UMTaskManagerInterface
    - Amplitude-iOS
    - Analytics
    - AppAuth
    - Branch
    - EXGL-CPP
    - FBAudienceNetwork
    - FBSDKCoreKit
    - FBSDKLoginKit
    - Google-Maps-iOS-Utils
    - Google-Mobile-Ads-SDK
    - GoogleMaps
    - GoogleSignIn
    - JKBigInteger2
    - lottie-ios
    - ReactABI33_0_0/Core
  - ABI33_0_0ExpoKit/ExpoOptional (33.0.0):
    - ABI33_0_0ExpoKit/Expo
  - ABI33_0_0EXPrint (5.0.0-rc.0):
    - ABI33_0_0UMCore
    - ABI33_0_0UMFileSystemInterface
  - ABI33_0_0EXRandom (5.0.0-rc.0):
    - ABI33_0_0UMCore
  - ABI33_0_0EXSecureStore (5.0.0-rc.0):
    - ABI33_0_0UMCore
  - ABI33_0_0EXSegment (5.0.0-rc.0):
    - ABI33_0_0UMConstantsInterface
    - ABI33_0_0UMCore
    - Analytics (~> 3.5)
  - ABI33_0_0EXSensors (5.0.0-rc.0):
    - ABI33_0_0UMCore
    - ABI33_0_0UMSensorsInterface
  - ABI33_0_0EXSharing (3.0.0-rc.0):
    - ABI33_0_0UMCore
    - ABI33_0_0UMFileSystemInterface
  - ABI33_0_0EXSMS (5.0.0-rc.0):
    - ABI33_0_0UMCore
    - ABI33_0_0UMPermissionsInterface
  - ABI33_0_0EXSpeech (5.0.0-rc.0):
    - ABI33_0_0UMCore
  - ABI33_0_0EXSQLite (5.0.0-rc.0):
    - ABI33_0_0UMCore
    - ABI33_0_0UMFileSystemInterface
  - ABI33_0_0EXTaskManager (5.0.0-rc.0):
    - ABI33_0_0EXAppLoaderProvider
    - ABI33_0_0UMConstantsInterface
    - ABI33_0_0UMCore
    - ABI33_0_0UMTaskManagerInterface
  - ABI33_0_0EXVideoThumbnails (1.0.0):
    - ABI33_0_0UMCore
    - ABI33_0_0UMFileSystemInterface
  - ABI33_0_0EXWebBrowser (5.0.0-rc.0):
    - ABI33_0_0UMCore
  - ABI33_0_0UMBarCodeScannerInterface (2.0.0-rc.0)
  - ABI33_0_0UMCameraInterface (2.0.0-rc.0)
  - ABI33_0_0UMConstantsInterface (2.0.0-rc.0)
  - ABI33_0_0UMCore (2.0.0-rc.0)
  - ABI33_0_0UMFaceDetectorInterface (2.0.0-rc.0)
  - ABI33_0_0UMFileSystemInterface (2.0.0-rc.0)
  - ABI33_0_0UMFontInterface (2.0.0-rc.0)
  - ABI33_0_0UMImageLoaderInterface (2.0.0-rc.0)
  - ABI33_0_0UMPermissionsInterface (2.0.0-rc.0)
  - ABI33_0_0UMReactNativeAdapter (2.0.0-rc.0):
    - ABI33_0_0UMCore
    - ABI33_0_0UMFontInterface
    - ReactABI33_0_0
  - ABI33_0_0UMSensorsInterface (2.0.0-rc.0)
  - ABI33_0_0UMTaskManagerInterface (2.0.0-rc.0)
  - ABI34_0_0EXAdsAdMob (5.0.0):
    - ABI34_0_0UMCore
    - Google-Mobile-Ads-SDK
  - ABI34_0_0EXAdsFacebook (5.0.0):
    - ABI34_0_0UMCore
    - FBAudienceNetwork
  - ABI34_0_0EXAmplitude (5.0.0):
    - ABI34_0_0UMConstantsInterface
    - ABI34_0_0UMCore
    - Amplitude-iOS
  - ABI34_0_0EXAppAuth (5.0.0):
    - ABI34_0_0UMCore
    - AppAuth
  - ABI34_0_0EXAppLoaderProvider (5.0.0)
  - ABI34_0_0EXAV (5.0.0):
    - ABI34_0_0UMCore
    - ABI34_0_0UMPermissionsInterface
  - ABI34_0_0EXBackgroundFetch (5.0.0):
    - ABI34_0_0UMCore
    - ABI34_0_0UMTaskManagerInterface
  - ABI34_0_0EXBarCodeScanner (5.0.0):
    - ABI34_0_0UMCore
    - ABI34_0_0UMImageLoaderInterface
  - ABI34_0_0EXBlur (5.0.0):
    - ABI34_0_0UMCore
  - ABI34_0_0EXBrightness (5.0.0):
    - ABI34_0_0UMCore
  - ABI34_0_0EXCalendar (5.0.0):
    - ABI34_0_0UMCore
    - ABI34_0_0UMPermissionsInterface
  - ABI34_0_0EXCamera (5.0.0):
    - ABI34_0_0UMBarCodeScannerInterface
    - ABI34_0_0UMCore
    - ABI34_0_0UMFaceDetectorInterface
    - ABI34_0_0UMFileSystemInterface
    - ABI34_0_0UMImageLoaderInterface
    - ABI34_0_0UMPermissionsInterface
  - ABI34_0_0EXConstants (5.0.0):
    - ABI34_0_0UMConstantsInterface
    - ABI34_0_0UMCore
  - ABI34_0_0EXContacts (5.0.1):
    - ABI34_0_0UMCore
    - ABI34_0_0UMFileSystemInterface
    - ABI34_0_0UMPermissionsInterface
  - ABI34_0_0EXCrypto (5.0.0):
    - ABI34_0_0UMCore
  - ABI34_0_0EXDocumentPicker (5.0.0):
    - ABI34_0_0UMCore
    - ABI34_0_0UMFileSystemInterface
  - ABI34_0_0EXFacebook (5.0.0):
    - ABI34_0_0UMConstantsInterface
    - ABI34_0_0UMCore
    - FBSDKCoreKit (~> 4.0)
    - FBSDKLoginKit (~> 4.0)
  - ABI34_0_0EXFaceDetector (6.0.0-rc.0):
    - ABI34_0_0UMCore
    - ABI34_0_0UMFaceDetectorInterface
    - Firebase/Core
    - Firebase/MLVision
    - Firebase/MLVisionFaceModel
  - ABI34_0_0EXFileSystem (5.0.0):
    - ABI34_0_0UMCore
    - ABI34_0_0UMFileSystemInterface
  - ABI34_0_0EXFont (6.0.0-alpha.0):
    - ABI34_0_0UMCore
    - ABI34_0_0UMFontInterface
  - ABI34_0_0EXGL (5.0.0):
    - ABI34_0_0UMCameraInterface
    - ABI34_0_0UMCore
    - ABI34_0_0UMFileSystemInterface
    - EXGL-CPP
  - ABI34_0_0EXGoogleSignIn (5.0.0):
    - ABI34_0_0UMCore
    - GoogleSignIn (~> 4.4)
  - ABI34_0_0EXHaptics (5.0.0):
    - ABI34_0_0UMCore
  - ABI34_0_0EXImageManipulator (5.0.0):
    - ABI34_0_0UMCore
    - ABI34_0_0UMFileSystemInterface
    - ABI34_0_0UMImageLoaderInterface
  - ABI34_0_0EXImagePicker (5.0.1):
    - ABI34_0_0UMCore
    - ABI34_0_0UMFileSystemInterface
  - ABI34_0_0EXKeepAwake (5.0.0):
    - ABI34_0_0UMCore
  - ABI34_0_0EXLinearGradient (5.0.0):
    - ABI34_0_0UMCore
  - ABI34_0_0EXLocalAuthentication (6.0.0-rc.0):
    - ABI34_0_0UMConstantsInterface
    - ABI34_0_0UMCore
  - ABI34_0_0EXLocalization (5.0.0):
    - ABI34_0_0UMCore
  - ABI34_0_0EXLocation (5.0.0):
    - ABI34_0_0UMCore
    - ABI34_0_0UMPermissionsInterface
    - ABI34_0_0UMTaskManagerInterface
  - ABI34_0_0EXMailComposer (5.0.0):
    - ABI34_0_0UMCore
    - ABI34_0_0UMFileSystemInterface
  - ABI34_0_0EXMediaLibrary (5.0.0):
    - ABI34_0_0UMCore
    - ABI34_0_0UMPermissionsInterface
  - ABI34_0_0EXPermissions (5.0.0):
    - ABI34_0_0UMCore
    - ABI34_0_0UMPermissionsInterface
  - ABI34_0_0ExpoKit/Expo (33.0.0):
    - ABI34_0_0EXAdsAdMob
    - ABI34_0_0EXAdsFacebook
    - ABI34_0_0EXAmplitude
    - ABI34_0_0EXAppAuth
    - ABI34_0_0EXAppLoaderProvider
    - ABI34_0_0EXAV
    - ABI34_0_0EXBackgroundFetch
    - ABI34_0_0EXBarCodeScanner
    - ABI34_0_0EXBlur
    - ABI34_0_0EXBrightness
    - ABI34_0_0EXCalendar
    - ABI34_0_0EXCamera
    - ABI34_0_0EXConstants
    - ABI34_0_0EXContacts
    - ABI34_0_0EXCrypto
    - ABI34_0_0EXDocumentPicker
    - ABI34_0_0EXFacebook
    - ABI34_0_0EXFaceDetector
    - ABI34_0_0EXFileSystem
    - ABI34_0_0EXFont
    - ABI34_0_0EXGL
    - ABI34_0_0EXGoogleSignIn
    - ABI34_0_0EXHaptics
    - ABI34_0_0EXImageManipulator
    - ABI34_0_0EXImagePicker
    - ABI34_0_0EXKeepAwake
    - ABI34_0_0EXLinearGradient
    - ABI34_0_0EXLocalAuthentication
    - ABI34_0_0EXLocalization
    - ABI34_0_0EXLocation
    - ABI34_0_0EXMailComposer
    - ABI34_0_0EXMediaLibrary
    - ABI34_0_0EXPermissions
    - ABI34_0_0EXPrint
    - ABI34_0_0EXRandom
    - ABI34_0_0EXSecureStore
    - ABI34_0_0EXSegment
    - ABI34_0_0EXSensors
    - ABI34_0_0EXSharing
    - ABI34_0_0EXSMS
    - ABI34_0_0EXSpeech
    - ABI34_0_0EXSQLite
    - ABI34_0_0EXTaskManager
    - ABI34_0_0EXVideoThumbnails
    - ABI34_0_0EXWebBrowser
    - ABI34_0_0UMBarCodeScannerInterface
    - ABI34_0_0UMCameraInterface
    - ABI34_0_0UMConstantsInterface
    - ABI34_0_0UMCore
    - ABI34_0_0UMFaceDetectorInterface
    - ABI34_0_0UMFileSystemInterface
    - ABI34_0_0UMFontInterface
    - ABI34_0_0UMImageLoaderInterface
    - ABI34_0_0UMPermissionsInterface
    - ABI34_0_0UMReactNativeAdapter
    - ABI34_0_0UMSensorsInterface
    - ABI34_0_0UMTaskManagerInterface
    - Amplitude-iOS
    - Analytics
    - AppAuth
    - Branch
    - EXGL-CPP
    - FBAudienceNetwork
    - FBSDKCoreKit
    - FBSDKLoginKit
    - Google-Maps-iOS-Utils
    - Google-Mobile-Ads-SDK
    - GoogleMaps
    - GoogleSignIn
    - JKBigInteger2
    - lottie-ios
    - ReactABI34_0_0/Core
  - ABI34_0_0ExpoKit/ExpoOptional (33.0.0):
    - ABI34_0_0ExpoKit/Expo
  - ABI34_0_0EXPrint (5.0.0):
    - ABI34_0_0UMCore
    - ABI34_0_0UMFileSystemInterface
  - ABI34_0_0EXRandom (5.0.0):
    - ABI34_0_0UMCore
  - ABI34_0_0EXSecureStore (5.0.0):
    - ABI34_0_0UMCore
  - ABI34_0_0EXSegment (5.0.0):
    - ABI34_0_0UMConstantsInterface
    - ABI34_0_0UMCore
    - Analytics (~> 3.5)
  - ABI34_0_0EXSensors (5.0.0):
    - ABI34_0_0UMCore
    - ABI34_0_0UMSensorsInterface
  - ABI34_0_0EXSharing (5.0.0):
    - ABI34_0_0UMCore
    - ABI34_0_0UMFileSystemInterface
  - ABI34_0_0EXSMS (5.0.0):
    - ABI34_0_0UMCore
    - ABI34_0_0UMPermissionsInterface
  - ABI34_0_0EXSpeech (5.0.1):
    - ABI34_0_0UMCore
  - ABI34_0_0EXSQLite (5.0.0):
    - ABI34_0_0UMCore
    - ABI34_0_0UMFileSystemInterface
  - ABI34_0_0EXTaskManager (5.0.0):
    - ABI34_0_0EXAppLoaderProvider
    - ABI34_0_0UMConstantsInterface
    - ABI34_0_0UMCore
    - ABI34_0_0UMTaskManagerInterface
  - ABI34_0_0EXVideoThumbnails (1.0.0):
    - ABI34_0_0UMCore
    - ABI34_0_0UMFileSystemInterface
  - ABI34_0_0EXWebBrowser (5.0.1):
    - ABI34_0_0UMCore
  - ABI34_0_0UMBarCodeScannerInterface (2.0.0)
  - ABI34_0_0UMCameraInterface (2.0.0)
  - ABI34_0_0UMConstantsInterface (2.0.0)
  - ABI34_0_0UMCore (2.0.0)
  - ABI34_0_0UMFaceDetectorInterface (2.0.0)
  - ABI34_0_0UMFileSystemInterface (2.0.0)
  - ABI34_0_0UMFontInterface (2.0.0)
  - ABI34_0_0UMImageLoaderInterface (2.0.0)
  - ABI34_0_0UMPermissionsInterface (2.0.0)
  - ABI34_0_0UMReactNativeAdapter (2.0.0):
    - ABI34_0_0UMCore
    - ABI34_0_0UMFontInterface
    - ReactABI34_0_0
  - ABI34_0_0UMSensorsInterface (2.0.0)
  - ABI34_0_0UMTaskManagerInterface (2.0.0)
  - Amplitude-iOS (3.14.1)
  - Analytics (3.6.10)
  - AppAuth (0.95.1)
  - Bolts (1.9.0):
    - Bolts/AppLinks (= 1.9.0)
    - Bolts/Tasks (= 1.9.0)
  - Bolts/AppLinks (1.9.0):
    - Bolts/Tasks
  - Bolts/Tasks (1.9.0)
  - boost-for-react-native (1.63.0)
  - Branch (0.27.1):
    - Branch/Core (= 0.27.1)
  - Branch/Core (0.27.1)
  - CocoaLumberjack (3.2.1):
    - CocoaLumberjack/Default (= 3.2.1)
    - CocoaLumberjack/Extensions (= 3.2.1)
  - CocoaLumberjack/Default (3.2.1)
  - CocoaLumberjack/Extensions (3.2.1):
    - CocoaLumberjack/Default
  - Crashlytics (3.13.1):
    - Fabric (~> 1.10.1)
  - DoubleConversion (1.1.6)
  - EXAppLoaderProvider (6.0.0)
  - EXBarCodeScanner (6.0.0):
    - UMCore
    - UMImageLoaderInterface
  - EXConstants (6.0.0):
    - UMConstantsInterface
    - UMCore
  - EXFaceDetector (6.0.0):
    - Firebase/Core
    - Firebase/MLVision
    - Firebase/MLVisionFaceModel
    - UMCore
    - UMFaceDetectorInterface
  - EXFileSystem (6.0.1):
    - UMCore
    - UMFileSystemInterface
  - EXGL (6.0.0):
    - EXGL-CPP
    - UMCameraInterface
    - UMCore
    - UMFileSystemInterface
  - EXGL-CPP (6.0.0):
    - EXGL-CPP/UEXGL (= 6.0.0)
  - EXGL-CPP/UEXGL (6.0.0)
  - EXKeepAwake (6.0.0):
    - UMCore
<<<<<<< HEAD
  - EXLinearGradient (6.0.0):
    - UMCore
  - EXLocalAuthentication (6.0.0):
    - UMConstantsInterface
    - UMCore
  - EXLocalization (6.0.0):
    - UMCore
  - EXLocation (6.0.0):
    - UMCore
    - UMPermissionsInterface
    - UMTaskManagerInterface
  - EXMailComposer (6.0.0):
    - UMCore
    - UMFileSystemInterface
  - EXMediaLibrary (6.0.0):
    - UMCore
    - UMPermissionsInterface
  - EXNetwork (0.0.1):
    - UMCore
=======
>>>>>>> 34f1417d
  - EXPermissions (6.0.0):
    - UMCore
    - UMPermissionsInterface
  - EXSecureStore (6.0.0):
    - UMCore
  - EXSensors (6.0.0):
    - UMCore
    - UMSensorsInterface
  - EXTaskManager (6.0.0):
    - EXAppLoaderProvider
    - UMConstantsInterface
    - UMCore
    - UMTaskManagerInterface
  - Fabric (1.10.1)
  - FBAudienceNetwork (5.1.1)
  - FBSDKCoreKit (4.40.0):
    - Bolts (~> 1.9)
  - FBSDKLoginKit (4.40.0):
    - FBSDKCoreKit
  - Firebase/Core (6.2.0):
    - Firebase/CoreOnly
    - FirebaseAnalytics (= 6.0.1)
  - Firebase/CoreOnly (6.2.0):
    - FirebaseCore (= 6.0.2)
  - Firebase/MLVision (6.2.0):
    - Firebase/CoreOnly
    - FirebaseMLVision (~> 0.16.0)
  - Firebase/MLVisionFaceModel (6.2.0):
    - Firebase/CoreOnly
    - FirebaseMLVisionFaceModel (~> 0.16.0)
  - FirebaseAnalytics (6.0.1):
    - FirebaseCore (~> 6.0)
    - FirebaseInstanceID (~> 4.1)
    - GoogleAppMeasurement (= 6.0.1)
    - GoogleUtilities/AppDelegateSwizzler (~> 6.0)
    - GoogleUtilities/MethodSwizzler (~> 6.0)
    - GoogleUtilities/Network (~> 6.0)
    - "GoogleUtilities/NSData+zlib (~> 6.0)"
    - nanopb (~> 0.3)
  - FirebaseCore (6.0.2):
    - GoogleUtilities/Environment (~> 6.0)
    - GoogleUtilities/Logger (~> 6.0)
  - FirebaseInstanceID (4.1.1):
    - FirebaseCore (~> 6.0)
    - GoogleUtilities/Environment (~> 6.0)
    - GoogleUtilities/UserDefaults (~> 6.0)
  - FirebaseMLCommon (0.16.0):
    - FirebaseCore (~> 6.0)
    - FirebaseInstanceID (~> 4.0)
    - GoogleUtilities/UserDefaults (~> 6.0)
    - GTMSessionFetcher/Core (~> 1.1)
  - FirebaseMLVision (0.16.0):
    - FirebaseCore (~> 6.0)
    - FirebaseMLCommon (~> 0.16)
    - GoogleAPIClientForREST/Core (~> 1.3)
    - GoogleAPIClientForREST/Vision (~> 1.3)
    - GoogleMobileVision/Detector (~> 1.4)
  - FirebaseMLVisionFaceModel (0.16.0):
    - GoogleMobileVision/FaceDetector (~> 1.4)
  - Folly (2018.10.22.00):
    - boost-for-react-native
    - DoubleConversion
    - glog
  - glog (0.3.5)
  - Google-Maps-iOS-Utils (2.1.0):
    - Google-Maps-iOS-Utils/Clustering (= 2.1.0)
    - Google-Maps-iOS-Utils/Geometry (= 2.1.0)
    - Google-Maps-iOS-Utils/Heatmap (= 2.1.0)
    - Google-Maps-iOS-Utils/QuadTree (= 2.1.0)
    - GoogleMaps
  - Google-Maps-iOS-Utils/Clustering (2.1.0):
    - Google-Maps-iOS-Utils/QuadTree
    - GoogleMaps
  - Google-Maps-iOS-Utils/Geometry (2.1.0):
    - GoogleMaps
  - Google-Maps-iOS-Utils/Heatmap (2.1.0):
    - Google-Maps-iOS-Utils/QuadTree
    - GoogleMaps
  - Google-Maps-iOS-Utils/QuadTree (2.1.0):
    - GoogleMaps
  - Google-Mobile-Ads-SDK (7.22.0)
  - GoogleAPIClientForREST/Core (1.3.9):
    - GTMSessionFetcher (>= 1.1.7)
  - GoogleAPIClientForREST/Vision (1.3.9):
    - GoogleAPIClientForREST/Core
    - GTMSessionFetcher (>= 1.1.7)
  - GoogleAppMeasurement (6.0.1):
    - GoogleUtilities/AppDelegateSwizzler (~> 6.0)
    - GoogleUtilities/MethodSwizzler (~> 6.0)
    - GoogleUtilities/Network (~> 6.0)
    - "GoogleUtilities/NSData+zlib (~> 6.0)"
    - nanopb (~> 0.3)
  - GoogleMaps (2.5.0):
    - GoogleMaps/Maps (= 2.5.0)
  - GoogleMaps/Base (2.5.0)
  - GoogleMaps/Maps (2.5.0):
    - GoogleMaps/Base
  - GoogleMobileVision/Detector (1.6.0):
    - GoogleToolboxForMac/Logger (~> 2.1)
    - "GoogleToolboxForMac/NSData+zlib (~> 2.1)"
    - GTMSessionFetcher/Core (~> 1.1)
    - Protobuf (~> 3.1)
  - GoogleMobileVision/FaceDetector (1.6.0):
    - GoogleMobileVision/Detector (~> 1.6)
  - GoogleSignIn (4.4.0):
    - "GoogleToolboxForMac/NSDictionary+URLArguments (~> 2.1)"
    - "GoogleToolboxForMac/NSString+URLArguments (~> 2.1)"
    - GTMSessionFetcher/Core (~> 1.1)
  - GoogleToolboxForMac/DebugUtils (2.2.1):
    - GoogleToolboxForMac/Defines (= 2.2.1)
  - GoogleToolboxForMac/Defines (2.2.1)
  - GoogleToolboxForMac/Logger (2.2.1):
    - GoogleToolboxForMac/Defines (= 2.2.1)
  - "GoogleToolboxForMac/NSData+zlib (2.2.1)":
    - GoogleToolboxForMac/Defines (= 2.2.1)
  - "GoogleToolboxForMac/NSDictionary+URLArguments (2.2.1)":
    - GoogleToolboxForMac/DebugUtils (= 2.2.1)
    - GoogleToolboxForMac/Defines (= 2.2.1)
    - "GoogleToolboxForMac/NSString+URLArguments (= 2.2.1)"
  - "GoogleToolboxForMac/NSString+URLArguments (2.2.1)"
  - GoogleUtilities/AppDelegateSwizzler (6.2.0):
    - GoogleUtilities/Environment
    - GoogleUtilities/Logger
    - GoogleUtilities/Network
  - GoogleUtilities/Environment (6.2.0)
  - GoogleUtilities/Logger (6.2.0):
    - GoogleUtilities/Environment
  - GoogleUtilities/MethodSwizzler (6.2.0):
    - GoogleUtilities/Logger
  - GoogleUtilities/Network (6.2.0):
    - GoogleUtilities/Logger
    - "GoogleUtilities/NSData+zlib"
    - GoogleUtilities/Reachability
  - "GoogleUtilities/NSData+zlib (6.2.0)"
  - GoogleUtilities/Reachability (6.2.0):
    - GoogleUtilities/Logger
  - GoogleUtilities/UserDefaults (6.2.0):
    - GoogleUtilities/Logger
  - GTMSessionFetcher (1.2.2):
    - GTMSessionFetcher/Full (= 1.2.2)
  - GTMSessionFetcher/Core (1.2.2)
  - GTMSessionFetcher/Full (1.2.2):
    - GTMSessionFetcher/Core (= 1.2.2)
  - JKBigInteger2 (0.0.5)
  - lottie-ios (2.5.3)
  - nanopb (0.3.901):
    - nanopb/decode (= 0.3.901)
    - nanopb/encode (= 0.3.901)
  - nanopb/decode (0.3.901)
  - nanopb/encode (0.3.901)
  - Protobuf (3.8.0)
  - React (0.59.8):
    - React/Core (= 0.59.8)
  - React/ART (0.59.8):
    - React/Core
  - React/Core (0.59.8):
    - yoga (= 0.59.8.React)
  - React/CxxBridge (0.59.8):
    - Folly (= 2018.10.22.00)
    - React/Core
    - React/cxxreact
    - React/jsiexecutor
  - React/cxxreact (0.59.8):
    - boost-for-react-native (= 1.63.0)
    - DoubleConversion
    - Folly (= 2018.10.22.00)
    - glog
    - React/jsinspector
  - React/DevSupport (0.59.8):
    - React/Core
    - React/RCTWebSocket
  - React/fishhook (0.59.8)
  - React/jsi (0.59.8):
    - DoubleConversion
    - Folly (= 2018.10.22.00)
    - glog
  - React/jsiexecutor (0.59.8):
    - DoubleConversion
    - Folly (= 2018.10.22.00)
    - glog
    - React/cxxreact
    - React/jsi
  - React/jsinspector (0.59.8)
  - React/RCTActionSheet (0.59.8):
    - React/Core
  - React/RCTAnimation (0.59.8):
    - React/Core
  - React/RCTBlob (0.59.8):
    - React/Core
  - React/RCTCameraRoll (0.59.8):
    - React/Core
    - React/RCTImage
  - React/RCTGeolocation (0.59.8):
    - React/Core
  - React/RCTImage (0.59.8):
    - React/Core
    - React/RCTNetwork
  - React/RCTNetwork (0.59.8):
    - React/Core
  - React/RCTText (0.59.8):
    - React/Core
  - React/RCTVibration (0.59.8):
    - React/Core
  - React/RCTWebSocket (0.59.8):
    - React/Core
    - React/fishhook
    - React/RCTBlob
  - ReactABI31_0_0 (0.57.1):
    - ReactABI31_0_0/Core (= 0.57.1)
  - ReactABI31_0_0/ABI31_0_0jschelpers (0.57.1):
    - Folly (= 2018.10.22.00)
    - ReactABI31_0_0/PrivateDatabase
  - ReactABI31_0_0/ABI31_0_0jsinspector (0.57.1)
  - ReactABI31_0_0/ART (0.57.1):
    - ReactABI31_0_0/Core
  - ReactABI31_0_0/Core (0.57.1):
    - yogaABI31_0_0 (= 0.57.1.React)
  - ReactABI31_0_0/CxxBridge (0.57.1):
    - Folly (= 2018.10.22.00)
    - ReactABI31_0_0/Core
    - ReactABI31_0_0/cxxReactABI31_0_0
  - ReactABI31_0_0/cxxReactABI31_0_0 (0.57.1):
    - boost-for-react-native (= 1.63.0)
    - Folly (= 2018.10.22.00)
    - ReactABI31_0_0/ABI31_0_0jschelpers
    - ReactABI31_0_0/ABI31_0_0jsinspector
  - ReactABI31_0_0/DevSupport (0.57.1):
    - ReactABI31_0_0/Core
    - ReactABI31_0_0/RCTWebSocket
  - ReactABI31_0_0/fishhook (0.57.1)
  - ReactABI31_0_0/PrivateDatabase (0.57.1)
  - ReactABI31_0_0/RCTActionSheet (0.57.1):
    - ReactABI31_0_0/Core
  - ReactABI31_0_0/RCTAnimation (0.57.1):
    - ReactABI31_0_0/Core
  - ReactABI31_0_0/RCTBlob (0.57.1):
    - ReactABI31_0_0/Core
  - ReactABI31_0_0/RCTCameraRoll (0.57.1):
    - React/RCTImage
    - ReactABI31_0_0/Core
  - ReactABI31_0_0/RCTGeolocation (0.57.1):
    - ReactABI31_0_0/Core
  - ReactABI31_0_0/RCTImage (0.57.1):
    - ReactABI31_0_0/Core
    - ReactABI31_0_0/RCTNetwork
  - ReactABI31_0_0/RCTNetwork (0.57.1):
    - ReactABI31_0_0/Core
  - ReactABI31_0_0/RCTText (0.57.1):
    - ReactABI31_0_0/Core
  - ReactABI31_0_0/RCTVibration (0.57.1):
    - ReactABI31_0_0/Core
  - ReactABI31_0_0/RCTWebSocket (0.57.1):
    - ReactABI31_0_0/Core
    - ReactABI31_0_0/fishhook
    - ReactABI31_0_0/RCTBlob
  - ReactABI32_0_0 (0.57.1):
    - ReactABI32_0_0/Core (= 0.57.1)
  - ReactABI32_0_0/ABI32_0_0jschelpers (0.57.1):
    - Folly (= 2018.10.22.00)
    - ReactABI32_0_0/PrivateDatabase
  - ReactABI32_0_0/ABI32_0_0jsinspector (0.57.1)
  - ReactABI32_0_0/ART (0.57.1):
    - ReactABI32_0_0/Core
  - ReactABI32_0_0/Core (0.57.1):
    - yogaABI32_0_0 (= 0.57.1.React)
  - ReactABI32_0_0/CxxBridge (0.57.1):
    - Folly (= 2018.10.22.00)
    - ReactABI32_0_0/Core
    - ReactABI32_0_0/cxxReactABI32_0_0
  - ReactABI32_0_0/cxxReactABI32_0_0 (0.57.1):
    - boost-for-react-native (= 1.63.0)
    - Folly (= 2018.10.22.00)
    - ReactABI32_0_0/ABI32_0_0jschelpers
    - ReactABI32_0_0/ABI32_0_0jsinspector
  - ReactABI32_0_0/DevSupport (0.57.1):
    - ReactABI32_0_0/Core
    - ReactABI32_0_0/RCTWebSocket
  - ReactABI32_0_0/fishhook (0.57.1)
  - ReactABI32_0_0/PrivateDatabase (0.57.1)
  - ReactABI32_0_0/RCTActionSheet (0.57.1):
    - ReactABI32_0_0/Core
  - ReactABI32_0_0/RCTAnimation (0.57.1):
    - ReactABI32_0_0/Core
  - ReactABI32_0_0/RCTBlob (0.57.1):
    - ReactABI32_0_0/Core
  - ReactABI32_0_0/RCTCameraRoll (0.57.1):
    - React/RCTImage
    - ReactABI32_0_0/Core
  - ReactABI32_0_0/RCTGeolocation (0.57.1):
    - ReactABI32_0_0/Core
  - ReactABI32_0_0/RCTImage (0.57.1):
    - ReactABI32_0_0/Core
    - ReactABI32_0_0/RCTNetwork
  - ReactABI32_0_0/RCTNetwork (0.57.1):
    - ReactABI32_0_0/Core
  - ReactABI32_0_0/RCTText (0.57.1):
    - ReactABI32_0_0/Core
  - ReactABI32_0_0/RCTVibration (0.57.1):
    - ReactABI32_0_0/Core
  - ReactABI32_0_0/RCTWebSocket (0.57.1):
    - ReactABI32_0_0/Core
    - ReactABI32_0_0/fishhook
    - ReactABI32_0_0/RCTBlob
  - ReactABI33_0_0 (0.59.8):
    - ReactABI33_0_0/Core (= 0.59.8)
  - ReactABI33_0_0/ABI33_0_0jsi (0.59.8):
    - DoubleConversion
    - Folly (= 2018.10.22.00)
    - glog
  - ReactABI33_0_0/ABI33_0_0jsiexecutor (0.59.8):
    - DoubleConversion
    - Folly (= 2018.10.22.00)
    - glog
    - ReactABI33_0_0/ABI33_0_0jsi
    - ReactABI33_0_0/cxxReactABI33_0_0
  - ReactABI33_0_0/ABI33_0_0jsinspector (0.59.8)
  - ReactABI33_0_0/ART (0.59.8):
    - ReactABI33_0_0/Core
  - ReactABI33_0_0/Core (0.59.8):
    - yogaABI33_0_0 (= 0.59.8.React)
  - ReactABI33_0_0/CxxBridge (0.59.8):
    - Folly (= 2018.10.22.00)
    - ReactABI33_0_0/ABI33_0_0jsiexecutor
    - ReactABI33_0_0/Core
    - ReactABI33_0_0/cxxReactABI33_0_0
  - ReactABI33_0_0/cxxReactABI33_0_0 (0.59.8):
    - boost-for-react-native (= 1.63.0)
    - DoubleConversion
    - Folly (= 2018.10.22.00)
    - glog
    - ReactABI33_0_0/ABI33_0_0jsinspector
  - ReactABI33_0_0/DevSupport (0.59.8):
    - ReactABI33_0_0/Core
    - ReactABI33_0_0/RCTWebSocket
  - ReactABI33_0_0/fishhook (0.59.8)
  - ReactABI33_0_0/RCTActionSheet (0.59.8):
    - ReactABI33_0_0/Core
  - ReactABI33_0_0/RCTAnimation (0.59.8):
    - ReactABI33_0_0/Core
  - ReactABI33_0_0/RCTBlob (0.59.8):
    - ReactABI33_0_0/Core
  - ReactABI33_0_0/RCTCameraRoll (0.59.8):
    - React/RCTImage
    - ReactABI33_0_0/Core
  - ReactABI33_0_0/RCTGeolocation (0.59.8):
    - ReactABI33_0_0/Core
  - ReactABI33_0_0/RCTImage (0.59.8):
    - ReactABI33_0_0/Core
    - ReactABI33_0_0/RCTNetwork
  - ReactABI33_0_0/RCTNetwork (0.59.8):
    - ReactABI33_0_0/Core
  - ReactABI33_0_0/RCTText (0.59.8):
    - ReactABI33_0_0/Core
  - ReactABI33_0_0/RCTVibration (0.59.8):
    - ReactABI33_0_0/Core
  - ReactABI33_0_0/RCTWebSocket (0.59.8):
    - ReactABI33_0_0/Core
    - ReactABI33_0_0/fishhook
    - ReactABI33_0_0/RCTBlob
  - ReactABI34_0_0 (0.59.8):
    - ReactABI34_0_0/Core (= 0.59.8)
  - ReactABI34_0_0/ABI34_0_0jsi (0.59.8):
    - DoubleConversion
    - Folly (= 2018.10.22.00)
    - glog
  - ReactABI34_0_0/ABI34_0_0jsiexecutor (0.59.8):
    - DoubleConversion
    - Folly (= 2018.10.22.00)
    - glog
    - ReactABI34_0_0/ABI34_0_0jsi
    - ReactABI34_0_0/cxxReactABI34_0_0
  - ReactABI34_0_0/ABI34_0_0jsinspector (0.59.8)
  - ReactABI34_0_0/ART (0.59.8):
    - ReactABI34_0_0/Core
  - ReactABI34_0_0/Core (0.59.8):
    - yogaABI34_0_0 (= 0.59.8.React)
  - ReactABI34_0_0/CxxBridge (0.59.8):
    - Folly (= 2018.10.22.00)
    - ReactABI34_0_0/ABI34_0_0jsiexecutor
    - ReactABI34_0_0/Core
    - ReactABI34_0_0/cxxReactABI34_0_0
  - ReactABI34_0_0/cxxReactABI34_0_0 (0.59.8):
    - boost-for-react-native (= 1.63.0)
    - DoubleConversion
    - Folly (= 2018.10.22.00)
    - glog
    - ReactABI34_0_0/ABI34_0_0jsinspector
  - ReactABI34_0_0/DevSupport (0.59.8):
    - ReactABI34_0_0/Core
    - ReactABI34_0_0/RCTWebSocket
  - ReactABI34_0_0/fishhook (0.59.8)
  - ReactABI34_0_0/RCTActionSheet (0.59.8):
    - ReactABI34_0_0/Core
  - ReactABI34_0_0/RCTAnimation (0.59.8):
    - ReactABI34_0_0/Core
  - ReactABI34_0_0/RCTBlob (0.59.8):
    - ReactABI34_0_0/Core
  - ReactABI34_0_0/RCTCameraRoll (0.59.8):
    - React/RCTImage
    - ReactABI34_0_0/Core
  - ReactABI34_0_0/RCTGeolocation (0.59.8):
    - ReactABI34_0_0/Core
  - ReactABI34_0_0/RCTImage (0.59.8):
    - ReactABI34_0_0/Core
    - ReactABI34_0_0/RCTNetwork
  - ReactABI34_0_0/RCTNetwork (0.59.8):
    - ReactABI34_0_0/Core
  - ReactABI34_0_0/RCTText (0.59.8):
    - ReactABI34_0_0/Core
  - ReactABI34_0_0/RCTVibration (0.59.8):
    - ReactABI34_0_0/Core
  - ReactABI34_0_0/RCTWebSocket (0.59.8):
    - ReactABI34_0_0/Core
    - ReactABI34_0_0/fishhook
    - ReactABI34_0_0/RCTBlob
  - UMBarCodeScannerInterface (3.0.0)
  - UMCameraInterface (3.0.0)
  - UMConstantsInterface (3.0.0)
  - UMCore (3.0.2)
  - UMFaceDetectorInterface (3.0.0)
  - UMFileSystemInterface (3.0.0)
  - UMFontInterface (3.0.0)
  - UMImageLoaderInterface (3.0.0)
  - UMPermissionsInterface (3.0.0)
  - UMReactNativeAdapter (3.0.0):
    - React
    - UMCore
    - UMFontInterface
  - UMSensorsInterface (3.0.0)
  - UMTaskManagerInterface (3.0.0)
  - yoga (0.59.8.React)
  - yogaABI31_0_0 (0.57.1.React)
  - yogaABI32_0_0 (0.57.1.React)
  - yogaABI33_0_0 (0.59.8.React)
  - yogaABI34_0_0 (0.59.8.React)

DEPENDENCIES:
  - ABI31_0_0EXAdsAdMob (from `./versioned-react-native/ABI31_0_0/EXAdsAdMob`)
  - ABI31_0_0EXBarCodeScanner (from `./versioned-react-native/ABI31_0_0/EXBarCodeScanner`)
  - ABI31_0_0EXBarCodeScannerInterface (from `./versioned-react-native/ABI31_0_0/EXBarCodeScannerInterface`)
  - ABI31_0_0EXCamera (from `./versioned-react-native/ABI31_0_0/EXCamera`)
  - ABI31_0_0EXCameraInterface (from `./versioned-react-native/ABI31_0_0/EXCameraInterface`)
  - ABI31_0_0EXConstants (from `./versioned-react-native/ABI31_0_0/EXConstants`)
  - ABI31_0_0EXConstantsInterface (from `./versioned-react-native/ABI31_0_0/EXConstantsInterface`)
  - ABI31_0_0EXContacts (from `./versioned-react-native/ABI31_0_0/EXContacts`)
  - ABI31_0_0EXCore (from `./versioned-react-native/ABI31_0_0/EXCore`)
  - ABI31_0_0EXFaceDetector (from `./versioned-react-native/ABI31_0_0/EXFaceDetector`)
  - ABI31_0_0EXFaceDetectorInterface (from `./versioned-react-native/ABI31_0_0/EXFaceDetectorInterface`)
  - ABI31_0_0EXFileSystem (from `./versioned-react-native/ABI31_0_0/EXFileSystem`)
  - ABI31_0_0EXFileSystemInterface (from `./versioned-react-native/ABI31_0_0/EXFileSystemInterface`)
  - ABI31_0_0EXFont (from `./versioned-react-native/ABI31_0_0/EXFont`)
  - ABI31_0_0EXFontInterface (from `./versioned-react-native/ABI31_0_0/EXFontInterface`)
  - ABI31_0_0EXGL (from `./versioned-react-native/ABI31_0_0/EXGL`)
  - ABI31_0_0EXImageLoaderInterface (from `./versioned-react-native/ABI31_0_0/EXImageLoaderInterface`)
  - ABI31_0_0EXLocalAuthentication (from `./versioned-react-native/ABI31_0_0/EXLocalAuthentication`)
  - ABI31_0_0EXLocalization (from `./versioned-react-native/ABI31_0_0/EXLocalization`)
  - ABI31_0_0EXLocation (from `./versioned-react-native/ABI31_0_0/EXLocation`)
  - ABI31_0_0EXMediaLibrary (from `./versioned-react-native/ABI31_0_0/EXMediaLibrary`)
  - ABI31_0_0EXPermissions (from `./versioned-react-native/ABI31_0_0/EXPermissions`)
  - ABI31_0_0EXPermissionsInterface (from `./versioned-react-native/ABI31_0_0/EXPermissionsInterface`)
  - ABI31_0_0ExpoKit/Expo (from `./versioned-react-native/ABI31_0_0`)
  - ABI31_0_0ExpoKit/ExpoOptional (from `./versioned-react-native/ABI31_0_0`)
  - ABI31_0_0EXPrint (from `./versioned-react-native/ABI31_0_0/EXPrint`)
  - ABI31_0_0EXReactNativeAdapter (from `./versioned-react-native/ABI31_0_0/EXReactNativeAdapter`)
  - ABI31_0_0EXSegment (from `./versioned-react-native/ABI31_0_0/EXSegment`)
  - ABI31_0_0EXSensors (from `./versioned-react-native/ABI31_0_0/EXSensors`)
  - ABI31_0_0EXSensorsInterface (from `./versioned-react-native/ABI31_0_0/EXSensorsInterface`)
  - ABI31_0_0EXSMS (from `./versioned-react-native/ABI31_0_0/EXSMS`)
  - ABI32_0_0EXAdsAdMob (from `./versioned-react-native/ABI32_0_0/EXAdsAdMob`)
  - ABI32_0_0EXAppAuth (from `./versioned-react-native/ABI32_0_0/EXAppAuth`)
  - ABI32_0_0EXAppLoaderProvider (from `./versioned-react-native/ABI32_0_0/EXAppLoaderProvider`)
  - ABI32_0_0EXBackgroundFetch (from `./versioned-react-native/ABI32_0_0/EXBackgroundFetch`)
  - ABI32_0_0EXBarCodeScanner (from `./versioned-react-native/ABI32_0_0/EXBarCodeScanner`)
  - ABI32_0_0EXBarCodeScannerInterface (from `./versioned-react-native/ABI32_0_0/EXBarCodeScannerInterface`)
  - ABI32_0_0EXCamera (from `./versioned-react-native/ABI32_0_0/EXCamera`)
  - ABI32_0_0EXCameraInterface (from `./versioned-react-native/ABI32_0_0/EXCameraInterface`)
  - ABI32_0_0EXConstants (from `./versioned-react-native/ABI32_0_0/EXConstants`)
  - ABI32_0_0EXConstantsInterface (from `./versioned-react-native/ABI32_0_0/EXConstantsInterface`)
  - ABI32_0_0EXContacts (from `./versioned-react-native/ABI32_0_0/EXContacts`)
  - ABI32_0_0EXCore (from `./versioned-react-native/ABI32_0_0/EXCore`)
  - ABI32_0_0EXErrors (from `./versioned-react-native/ABI32_0_0/EXErrors`)
  - ABI32_0_0EXFaceDetector (from `./versioned-react-native/ABI32_0_0/EXFaceDetector`)
  - ABI32_0_0EXFaceDetectorInterface (from `./versioned-react-native/ABI32_0_0/EXFaceDetectorInterface`)
  - ABI32_0_0EXFileSystem (from `./versioned-react-native/ABI32_0_0/EXFileSystem`)
  - ABI32_0_0EXFileSystemInterface (from `./versioned-react-native/ABI32_0_0/EXFileSystemInterface`)
  - ABI32_0_0EXFont (from `./versioned-react-native/ABI32_0_0/EXFont`)
  - ABI32_0_0EXFontInterface (from `./versioned-react-native/ABI32_0_0/EXFontInterface`)
  - ABI32_0_0EXGL (from `./versioned-react-native/ABI32_0_0/EXGL`)
  - ABI32_0_0EXGoogleSignIn (from `./versioned-react-native/ABI32_0_0/EXGoogleSignIn`)
  - ABI32_0_0EXImageLoaderInterface (from `./versioned-react-native/ABI32_0_0/EXImageLoaderInterface`)
  - ABI32_0_0EXLocalAuthentication (from `./versioned-react-native/ABI32_0_0/EXLocalAuthentication`)
  - ABI32_0_0EXLocalization (from `./versioned-react-native/ABI32_0_0/EXLocalization`)
  - ABI32_0_0EXLocation (from `./versioned-react-native/ABI32_0_0/EXLocation`)
  - ABI32_0_0EXMediaLibrary (from `./versioned-react-native/ABI32_0_0/EXMediaLibrary`)
  - ABI32_0_0EXPermissions (from `./versioned-react-native/ABI32_0_0/EXPermissions`)
  - ABI32_0_0EXPermissionsInterface (from `./versioned-react-native/ABI32_0_0/EXPermissionsInterface`)
  - ABI32_0_0ExpoKit/Expo (from `./versioned-react-native/ABI32_0_0`)
  - ABI32_0_0ExpoKit/ExpoOptional (from `./versioned-react-native/ABI32_0_0`)
  - ABI32_0_0EXPrint (from `./versioned-react-native/ABI32_0_0/EXPrint`)
  - ABI32_0_0EXReactNativeAdapter (from `./versioned-react-native/ABI32_0_0/EXReactNativeAdapter`)
  - ABI32_0_0EXSegment (from `./versioned-react-native/ABI32_0_0/EXSegment`)
  - ABI32_0_0EXSensors (from `./versioned-react-native/ABI32_0_0/EXSensors`)
  - ABI32_0_0EXSensorsInterface (from `./versioned-react-native/ABI32_0_0/EXSensorsInterface`)
  - ABI32_0_0EXSMS (from `./versioned-react-native/ABI32_0_0/EXSMS`)
  - ABI32_0_0EXTaskManager (from `./versioned-react-native/ABI32_0_0/EXTaskManager`)
  - ABI32_0_0EXTaskManagerInterface (from `./versioned-react-native/ABI32_0_0/EXTaskManagerInterface`)
  - ABI33_0_0EXAdsAdMob (from `./versioned-react-native/ABI33_0_0/EXAdsAdMob`)
  - ABI33_0_0EXAdsFacebook (from `./versioned-react-native/ABI33_0_0/EXAdsFacebook`)
  - ABI33_0_0EXAmplitude (from `./versioned-react-native/ABI33_0_0/EXAmplitude`)
  - ABI33_0_0EXAppAuth (from `./versioned-react-native/ABI33_0_0/EXAppAuth`)
  - ABI33_0_0EXAppLoaderProvider (from `./versioned-react-native/ABI33_0_0/EXAppLoaderProvider`)
  - ABI33_0_0EXAV (from `./versioned-react-native/ABI33_0_0/EXAV`)
  - ABI33_0_0EXBackgroundFetch (from `./versioned-react-native/ABI33_0_0/EXBackgroundFetch`)
  - ABI33_0_0EXBarCodeScanner (from `./versioned-react-native/ABI33_0_0/EXBarCodeScanner`)
  - ABI33_0_0EXBlur (from `./versioned-react-native/ABI33_0_0/EXBlur`)
  - ABI33_0_0EXBrightness (from `./versioned-react-native/ABI33_0_0/EXBrightness`)
  - ABI33_0_0EXCalendar (from `./versioned-react-native/ABI33_0_0/EXCalendar`)
  - ABI33_0_0EXCamera (from `./versioned-react-native/ABI33_0_0/EXCamera`)
  - ABI33_0_0EXConstants (from `./versioned-react-native/ABI33_0_0/EXConstants`)
  - ABI33_0_0EXContacts (from `./versioned-react-native/ABI33_0_0/EXContacts`)
  - ABI33_0_0EXCrypto (from `./versioned-react-native/ABI33_0_0/EXCrypto`)
  - ABI33_0_0EXDocumentPicker (from `./versioned-react-native/ABI33_0_0/EXDocumentPicker`)
  - ABI33_0_0EXFacebook (from `./versioned-react-native/ABI33_0_0/EXFacebook`)
  - ABI33_0_0EXFaceDetector (from `./versioned-react-native/ABI33_0_0/EXFaceDetector`)
  - ABI33_0_0EXFileSystem (from `./versioned-react-native/ABI33_0_0/EXFileSystem`)
  - ABI33_0_0EXFont (from `./versioned-react-native/ABI33_0_0/EXFont`)
  - ABI33_0_0EXGL (from `./versioned-react-native/ABI33_0_0/EXGL`)
  - ABI33_0_0EXGoogleSignIn (from `./versioned-react-native/ABI33_0_0/EXGoogleSignIn`)
  - ABI33_0_0EXHaptics (from `./versioned-react-native/ABI33_0_0/EXHaptics`)
  - ABI33_0_0EXImageManipulator (from `./versioned-react-native/ABI33_0_0/EXImageManipulator`)
  - ABI33_0_0EXImagePicker (from `./versioned-react-native/ABI33_0_0/EXImagePicker`)
  - ABI33_0_0EXKeepAwake (from `./versioned-react-native/ABI33_0_0/EXKeepAwake`)
  - ABI33_0_0EXLinearGradient (from `./versioned-react-native/ABI33_0_0/EXLinearGradient`)
  - ABI33_0_0EXLocalAuthentication (from `./versioned-react-native/ABI33_0_0/EXLocalAuthentication`)
  - ABI33_0_0EXLocalization (from `./versioned-react-native/ABI33_0_0/EXLocalization`)
  - ABI33_0_0EXLocation (from `./versioned-react-native/ABI33_0_0/EXLocation`)
  - ABI33_0_0EXMailComposer (from `./versioned-react-native/ABI33_0_0/EXMailComposer`)
  - ABI33_0_0EXMediaLibrary (from `./versioned-react-native/ABI33_0_0/EXMediaLibrary`)
  - ABI33_0_0EXPermissions (from `./versioned-react-native/ABI33_0_0/EXPermissions`)
  - ABI33_0_0ExpoKit/Expo (from `./versioned-react-native/ABI33_0_0`)
  - ABI33_0_0ExpoKit/ExpoOptional (from `./versioned-react-native/ABI33_0_0`)
  - ABI33_0_0EXPrint (from `./versioned-react-native/ABI33_0_0/EXPrint`)
  - ABI33_0_0EXRandom (from `./versioned-react-native/ABI33_0_0/EXRandom`)
  - ABI33_0_0EXSecureStore (from `./versioned-react-native/ABI33_0_0/EXSecureStore`)
  - ABI33_0_0EXSegment (from `./versioned-react-native/ABI33_0_0/EXSegment`)
  - ABI33_0_0EXSensors (from `./versioned-react-native/ABI33_0_0/EXSensors`)
  - ABI33_0_0EXSharing (from `./versioned-react-native/ABI33_0_0/EXSharing`)
  - ABI33_0_0EXSMS (from `./versioned-react-native/ABI33_0_0/EXSMS`)
  - ABI33_0_0EXSpeech (from `./versioned-react-native/ABI33_0_0/EXSpeech`)
  - ABI33_0_0EXSQLite (from `./versioned-react-native/ABI33_0_0/EXSQLite`)
  - ABI33_0_0EXTaskManager (from `./versioned-react-native/ABI33_0_0/EXTaskManager`)
  - ABI33_0_0EXVideoThumbnails (from `./versioned-react-native/ABI33_0_0/EXVideoThumbnails`)
  - ABI33_0_0EXWebBrowser (from `./versioned-react-native/ABI33_0_0/EXWebBrowser`)
  - ABI33_0_0UMBarCodeScannerInterface (from `./versioned-react-native/ABI33_0_0/UMBarCodeScannerInterface`)
  - ABI33_0_0UMCameraInterface (from `./versioned-react-native/ABI33_0_0/UMCameraInterface`)
  - ABI33_0_0UMConstantsInterface (from `./versioned-react-native/ABI33_0_0/UMConstantsInterface`)
  - ABI33_0_0UMCore (from `./versioned-react-native/ABI33_0_0/UMCore`)
  - ABI33_0_0UMFaceDetectorInterface (from `./versioned-react-native/ABI33_0_0/UMFaceDetectorInterface`)
  - ABI33_0_0UMFileSystemInterface (from `./versioned-react-native/ABI33_0_0/UMFileSystemInterface`)
  - ABI33_0_0UMFontInterface (from `./versioned-react-native/ABI33_0_0/UMFontInterface`)
  - ABI33_0_0UMImageLoaderInterface (from `./versioned-react-native/ABI33_0_0/UMImageLoaderInterface`)
  - ABI33_0_0UMPermissionsInterface (from `./versioned-react-native/ABI33_0_0/UMPermissionsInterface`)
  - ABI33_0_0UMReactNativeAdapter (from `./versioned-react-native/ABI33_0_0/UMReactNativeAdapter`)
  - ABI33_0_0UMSensorsInterface (from `./versioned-react-native/ABI33_0_0/UMSensorsInterface`)
  - ABI33_0_0UMTaskManagerInterface (from `./versioned-react-native/ABI33_0_0/UMTaskManagerInterface`)
  - ABI34_0_0EXAdsAdMob (from `./versioned-react-native/ABI34_0_0/EXAdsAdMob`)
  - ABI34_0_0EXAdsFacebook (from `./versioned-react-native/ABI34_0_0/EXAdsFacebook`)
  - ABI34_0_0EXAmplitude (from `./versioned-react-native/ABI34_0_0/EXAmplitude`)
  - ABI34_0_0EXAppAuth (from `./versioned-react-native/ABI34_0_0/EXAppAuth`)
  - ABI34_0_0EXAppLoaderProvider (from `./versioned-react-native/ABI34_0_0/EXAppLoaderProvider`)
  - ABI34_0_0EXAV (from `./versioned-react-native/ABI34_0_0/EXAV`)
  - ABI34_0_0EXBackgroundFetch (from `./versioned-react-native/ABI34_0_0/EXBackgroundFetch`)
  - ABI34_0_0EXBarCodeScanner (from `./versioned-react-native/ABI34_0_0/EXBarCodeScanner`)
  - ABI34_0_0EXBlur (from `./versioned-react-native/ABI34_0_0/EXBlur`)
  - ABI34_0_0EXBrightness (from `./versioned-react-native/ABI34_0_0/EXBrightness`)
  - ABI34_0_0EXCalendar (from `./versioned-react-native/ABI34_0_0/EXCalendar`)
  - ABI34_0_0EXCamera (from `./versioned-react-native/ABI34_0_0/EXCamera`)
  - ABI34_0_0EXConstants (from `./versioned-react-native/ABI34_0_0/EXConstants`)
  - ABI34_0_0EXContacts (from `./versioned-react-native/ABI34_0_0/EXContacts`)
  - ABI34_0_0EXCrypto (from `./versioned-react-native/ABI34_0_0/EXCrypto`)
  - ABI34_0_0EXDocumentPicker (from `./versioned-react-native/ABI34_0_0/EXDocumentPicker`)
  - ABI34_0_0EXFacebook (from `./versioned-react-native/ABI34_0_0/EXFacebook`)
  - ABI34_0_0EXFaceDetector (from `./versioned-react-native/ABI34_0_0/EXFaceDetector`)
  - ABI34_0_0EXFileSystem (from `./versioned-react-native/ABI34_0_0/EXFileSystem`)
  - ABI34_0_0EXFont (from `./versioned-react-native/ABI34_0_0/EXFont`)
  - ABI34_0_0EXGL (from `./versioned-react-native/ABI34_0_0/EXGL`)
  - ABI34_0_0EXGoogleSignIn (from `./versioned-react-native/ABI34_0_0/EXGoogleSignIn`)
  - ABI34_0_0EXHaptics (from `./versioned-react-native/ABI34_0_0/EXHaptics`)
  - ABI34_0_0EXImageManipulator (from `./versioned-react-native/ABI34_0_0/EXImageManipulator`)
  - ABI34_0_0EXImagePicker (from `./versioned-react-native/ABI34_0_0/EXImagePicker`)
  - ABI34_0_0EXKeepAwake (from `./versioned-react-native/ABI34_0_0/EXKeepAwake`)
  - ABI34_0_0EXLinearGradient (from `./versioned-react-native/ABI34_0_0/EXLinearGradient`)
  - ABI34_0_0EXLocalAuthentication (from `./versioned-react-native/ABI34_0_0/EXLocalAuthentication`)
  - ABI34_0_0EXLocalization (from `./versioned-react-native/ABI34_0_0/EXLocalization`)
  - ABI34_0_0EXLocation (from `./versioned-react-native/ABI34_0_0/EXLocation`)
  - ABI34_0_0EXMailComposer (from `./versioned-react-native/ABI34_0_0/EXMailComposer`)
  - ABI34_0_0EXMediaLibrary (from `./versioned-react-native/ABI34_0_0/EXMediaLibrary`)
  - ABI34_0_0EXPermissions (from `./versioned-react-native/ABI34_0_0/EXPermissions`)
  - ABI34_0_0ExpoKit/Expo (from `./versioned-react-native/ABI34_0_0`)
  - ABI34_0_0ExpoKit/ExpoOptional (from `./versioned-react-native/ABI34_0_0`)
  - ABI34_0_0EXPrint (from `./versioned-react-native/ABI34_0_0/EXPrint`)
  - ABI34_0_0EXRandom (from `./versioned-react-native/ABI34_0_0/EXRandom`)
  - ABI34_0_0EXSecureStore (from `./versioned-react-native/ABI34_0_0/EXSecureStore`)
  - ABI34_0_0EXSegment (from `./versioned-react-native/ABI34_0_0/EXSegment`)
  - ABI34_0_0EXSensors (from `./versioned-react-native/ABI34_0_0/EXSensors`)
  - ABI34_0_0EXSharing (from `./versioned-react-native/ABI34_0_0/EXSharing`)
  - ABI34_0_0EXSMS (from `./versioned-react-native/ABI34_0_0/EXSMS`)
  - ABI34_0_0EXSpeech (from `./versioned-react-native/ABI34_0_0/EXSpeech`)
  - ABI34_0_0EXSQLite (from `./versioned-react-native/ABI34_0_0/EXSQLite`)
  - ABI34_0_0EXTaskManager (from `./versioned-react-native/ABI34_0_0/EXTaskManager`)
  - ABI34_0_0EXVideoThumbnails (from `./versioned-react-native/ABI34_0_0/EXVideoThumbnails`)
  - ABI34_0_0EXWebBrowser (from `./versioned-react-native/ABI34_0_0/EXWebBrowser`)
  - ABI34_0_0UMBarCodeScannerInterface (from `./versioned-react-native/ABI34_0_0/UMBarCodeScannerInterface`)
  - ABI34_0_0UMCameraInterface (from `./versioned-react-native/ABI34_0_0/UMCameraInterface`)
  - ABI34_0_0UMConstantsInterface (from `./versioned-react-native/ABI34_0_0/UMConstantsInterface`)
  - ABI34_0_0UMCore (from `./versioned-react-native/ABI34_0_0/UMCore`)
  - ABI34_0_0UMFaceDetectorInterface (from `./versioned-react-native/ABI34_0_0/UMFaceDetectorInterface`)
  - ABI34_0_0UMFileSystemInterface (from `./versioned-react-native/ABI34_0_0/UMFileSystemInterface`)
  - ABI34_0_0UMFontInterface (from `./versioned-react-native/ABI34_0_0/UMFontInterface`)
  - ABI34_0_0UMImageLoaderInterface (from `./versioned-react-native/ABI34_0_0/UMImageLoaderInterface`)
  - ABI34_0_0UMPermissionsInterface (from `./versioned-react-native/ABI34_0_0/UMPermissionsInterface`)
  - ABI34_0_0UMReactNativeAdapter (from `./versioned-react-native/ABI34_0_0/UMReactNativeAdapter`)
  - ABI34_0_0UMSensorsInterface (from `./versioned-react-native/ABI34_0_0/UMSensorsInterface`)
  - ABI34_0_0UMTaskManagerInterface (from `./versioned-react-native/ABI34_0_0/UMTaskManagerInterface`)
  - Amplitude-iOS (~> 3.8)
  - Analytics (~> 3.5)
  - AppAuth (~> 0.4)
  - Bolts (= 1.9.0)
  - Branch (~> 0.27.1)
  - CocoaLumberjack (~> 3.2.1)
  - Crashlytics (~> 3.8)
  - DoubleConversion (from `../react-native-lab/react-native/third-party-podspecs/DoubleConversion.podspec`)
  - EXAppLoaderProvider (from `../packages/expo-app-loader-provider/ios`)
  - EXBarCodeScanner (from `../packages/expo-barcode-scanner/ios`)
  - EXConstants (from `../packages/expo-constants/ios`)
  - EXFaceDetector (from `../packages/expo-face-detector/ios`)
  - EXFileSystem (from `../packages/expo-file-system/ios`)
  - EXGL (from `../packages/expo-gl/ios`)
  - EXGL-CPP (from `../packages/expo-gl-cpp/cpp`)
  - EXKeepAwake (from `../packages/expo-keep-awake/ios`)
<<<<<<< HEAD
  - EXLinearGradient (from `../packages/expo-linear-gradient/ios`)
  - EXLocalAuthentication (from `../packages/expo-local-authentication/ios`)
  - EXLocalization (from `../packages/expo-localization/ios`)
  - EXLocation (from `../packages/expo-location/ios`)
  - EXMailComposer (from `../packages/expo-mail-composer/ios`)
  - EXMediaLibrary (from `../packages/expo-media-library/ios`)
  - EXNetwork (from `../packages/expo-network/ios`)
=======
>>>>>>> 34f1417d
  - EXPermissions (from `../packages/expo-permissions/ios`)
  - EXSecureStore (from `../packages/expo-secure-store/ios`)
  - EXSensors (from `../packages/expo-sensors/ios`)
  - EXTaskManager (from `../packages/expo-task-manager/ios`)
  - Fabric (~> 1.6)
  - FBAudienceNetwork (= 5.1.1)
  - FBSDKCoreKit (= 4.40.0)
  - FBSDKLoginKit (= 4.40.0)
  - Folly (from `../react-native-lab/react-native/third-party-podspecs/Folly.podspec`)
  - glog (from `../react-native-lab/react-native/third-party-podspecs/glog.podspec`)
  - Google-Maps-iOS-Utils (~> 2.1.0)
  - Google-Mobile-Ads-SDK (~> 7.22.0)
  - GoogleMaps (~> 2.5.0)
  - GoogleSignIn (~> 4.1)
  - JKBigInteger2 (= 0.0.5)
  - lottie-ios (~> 2.5.0)
  - React/ART (from `../react-native-lab/react-native`)
  - React/Core (from `../react-native-lab/react-native`)
  - React/CxxBridge (from `../react-native-lab/react-native`)
  - React/DevSupport (from `../react-native-lab/react-native`)
  - React/RCTActionSheet (from `../react-native-lab/react-native`)
  - React/RCTAnimation (from `../react-native-lab/react-native`)
  - React/RCTCameraRoll (from `../react-native-lab/react-native`)
  - React/RCTGeolocation (from `../react-native-lab/react-native`)
  - React/RCTImage (from `../react-native-lab/react-native`)
  - React/RCTNetwork (from `../react-native-lab/react-native`)
  - React/RCTText (from `../react-native-lab/react-native`)
  - React/RCTVibration (from `../react-native-lab/react-native`)
  - React/RCTWebSocket (from `../react-native-lab/react-native`)
  - ReactABI31_0_0/ART (from `./versioned-react-native/ABI31_0_0`)
  - ReactABI31_0_0/Core (from `./versioned-react-native/ABI31_0_0`)
  - ReactABI31_0_0/CxxBridge (from `./versioned-react-native/ABI31_0_0`)
  - ReactABI31_0_0/DevSupport (from `./versioned-react-native/ABI31_0_0`)
  - ReactABI31_0_0/RCTActionSheet (from `./versioned-react-native/ABI31_0_0`)
  - ReactABI31_0_0/RCTAnimation (from `./versioned-react-native/ABI31_0_0`)
  - ReactABI31_0_0/RCTCameraRoll (from `./versioned-react-native/ABI31_0_0`)
  - ReactABI31_0_0/RCTGeolocation (from `./versioned-react-native/ABI31_0_0`)
  - ReactABI31_0_0/RCTImage (from `./versioned-react-native/ABI31_0_0`)
  - ReactABI31_0_0/RCTNetwork (from `./versioned-react-native/ABI31_0_0`)
  - ReactABI31_0_0/RCTText (from `./versioned-react-native/ABI31_0_0`)
  - ReactABI31_0_0/RCTVibration (from `./versioned-react-native/ABI31_0_0`)
  - ReactABI31_0_0/RCTWebSocket (from `./versioned-react-native/ABI31_0_0`)
  - ReactABI32_0_0/ART (from `./versioned-react-native/ABI32_0_0`)
  - ReactABI32_0_0/Core (from `./versioned-react-native/ABI32_0_0`)
  - ReactABI32_0_0/CxxBridge (from `./versioned-react-native/ABI32_0_0`)
  - ReactABI32_0_0/DevSupport (from `./versioned-react-native/ABI32_0_0`)
  - ReactABI32_0_0/RCTActionSheet (from `./versioned-react-native/ABI32_0_0`)
  - ReactABI32_0_0/RCTAnimation (from `./versioned-react-native/ABI32_0_0`)
  - ReactABI32_0_0/RCTCameraRoll (from `./versioned-react-native/ABI32_0_0`)
  - ReactABI32_0_0/RCTGeolocation (from `./versioned-react-native/ABI32_0_0`)
  - ReactABI32_0_0/RCTImage (from `./versioned-react-native/ABI32_0_0`)
  - ReactABI32_0_0/RCTNetwork (from `./versioned-react-native/ABI32_0_0`)
  - ReactABI32_0_0/RCTText (from `./versioned-react-native/ABI32_0_0`)
  - ReactABI32_0_0/RCTVibration (from `./versioned-react-native/ABI32_0_0`)
  - ReactABI32_0_0/RCTWebSocket (from `./versioned-react-native/ABI32_0_0`)
  - ReactABI33_0_0/ART (from `./versioned-react-native/ABI33_0_0`)
  - ReactABI33_0_0/Core (from `./versioned-react-native/ABI33_0_0`)
  - ReactABI33_0_0/CxxBridge (from `./versioned-react-native/ABI33_0_0`)
  - ReactABI33_0_0/DevSupport (from `./versioned-react-native/ABI33_0_0`)
  - ReactABI33_0_0/RCTActionSheet (from `./versioned-react-native/ABI33_0_0`)
  - ReactABI33_0_0/RCTAnimation (from `./versioned-react-native/ABI33_0_0`)
  - ReactABI33_0_0/RCTCameraRoll (from `./versioned-react-native/ABI33_0_0`)
  - ReactABI33_0_0/RCTGeolocation (from `./versioned-react-native/ABI33_0_0`)
  - ReactABI33_0_0/RCTImage (from `./versioned-react-native/ABI33_0_0`)
  - ReactABI33_0_0/RCTNetwork (from `./versioned-react-native/ABI33_0_0`)
  - ReactABI33_0_0/RCTText (from `./versioned-react-native/ABI33_0_0`)
  - ReactABI33_0_0/RCTVibration (from `./versioned-react-native/ABI33_0_0`)
  - ReactABI33_0_0/RCTWebSocket (from `./versioned-react-native/ABI33_0_0`)
  - ReactABI34_0_0/ART (from `./versioned-react-native/ABI34_0_0`)
  - ReactABI34_0_0/Core (from `./versioned-react-native/ABI34_0_0`)
  - ReactABI34_0_0/CxxBridge (from `./versioned-react-native/ABI34_0_0`)
  - ReactABI34_0_0/DevSupport (from `./versioned-react-native/ABI34_0_0`)
  - ReactABI34_0_0/RCTActionSheet (from `./versioned-react-native/ABI34_0_0`)
  - ReactABI34_0_0/RCTAnimation (from `./versioned-react-native/ABI34_0_0`)
  - ReactABI34_0_0/RCTCameraRoll (from `./versioned-react-native/ABI34_0_0`)
  - ReactABI34_0_0/RCTGeolocation (from `./versioned-react-native/ABI34_0_0`)
  - ReactABI34_0_0/RCTImage (from `./versioned-react-native/ABI34_0_0`)
  - ReactABI34_0_0/RCTNetwork (from `./versioned-react-native/ABI34_0_0`)
  - ReactABI34_0_0/RCTText (from `./versioned-react-native/ABI34_0_0`)
  - ReactABI34_0_0/RCTVibration (from `./versioned-react-native/ABI34_0_0`)
  - ReactABI34_0_0/RCTWebSocket (from `./versioned-react-native/ABI34_0_0`)
  - UMBarCodeScannerInterface (from `../packages/unimodules-barcode-scanner-interface/ios`)
  - UMCameraInterface (from `../packages/unimodules-camera-interface/ios`)
  - UMConstantsInterface (from `../packages/unimodules-constants-interface/ios`)
  - "UMCore (from `../packages/@unimodules/core/ios`)"
  - UMFaceDetectorInterface (from `../packages/unimodules-face-detector-interface/ios`)
  - UMFileSystemInterface (from `../packages/unimodules-file-system-interface/ios`)
  - UMFontInterface (from `../packages/unimodules-font-interface/ios`)
  - UMImageLoaderInterface (from `../packages/unimodules-image-loader-interface/ios`)
  - UMPermissionsInterface (from `../packages/unimodules-permissions-interface/ios`)
  - "UMReactNativeAdapter (from `../packages/@unimodules/react-native-adapter/ios`)"
  - UMSensorsInterface (from `../packages/unimodules-sensors-interface/ios`)
  - UMTaskManagerInterface (from `../packages/unimodules-task-manager-interface/ios`)
  - yoga (from `../react-native-lab/react-native/ReactCommon/yoga`)
  - yogaABI31_0_0 (from `./versioned-react-native/ABI31_0_0/ReactCommon/ABI31_0_0yoga`)
  - yogaABI32_0_0 (from `./versioned-react-native/ABI32_0_0/ReactCommon/ABI32_0_0yoga`)
  - yogaABI33_0_0 (from `./versioned-react-native/ABI33_0_0/ReactCommon/ABI33_0_0yoga`)
  - yogaABI34_0_0 (from `./versioned-react-native/ABI34_0_0/ReactCommon/ABI34_0_0yoga`)

SPEC REPOS:
  https://github.com/cocoapods/specs.git:
    - Amplitude-iOS
    - Analytics
    - AppAuth
    - Bolts
    - boost-for-react-native
    - Branch
    - CocoaLumberjack
    - Crashlytics
    - Fabric
    - FBAudienceNetwork
    - FBSDKCoreKit
    - FBSDKLoginKit
    - Firebase
    - FirebaseAnalytics
    - FirebaseCore
    - FirebaseInstanceID
    - FirebaseMLCommon
    - FirebaseMLVision
    - FirebaseMLVisionFaceModel
    - Google-Maps-iOS-Utils
    - Google-Mobile-Ads-SDK
    - GoogleAPIClientForREST
    - GoogleAppMeasurement
    - GoogleMaps
    - GoogleMobileVision
    - GoogleSignIn
    - GoogleToolboxForMac
    - GoogleUtilities
    - GTMSessionFetcher
    - JKBigInteger2
    - lottie-ios
    - nanopb
    - Protobuf

EXTERNAL SOURCES:
  ABI31_0_0EXAdsAdMob:
    :path: "./versioned-react-native/ABI31_0_0/EXAdsAdMob"
  ABI31_0_0EXBarCodeScanner:
    :path: "./versioned-react-native/ABI31_0_0/EXBarCodeScanner"
  ABI31_0_0EXBarCodeScannerInterface:
    :path: "./versioned-react-native/ABI31_0_0/EXBarCodeScannerInterface"
  ABI31_0_0EXCamera:
    :path: "./versioned-react-native/ABI31_0_0/EXCamera"
  ABI31_0_0EXCameraInterface:
    :path: "./versioned-react-native/ABI31_0_0/EXCameraInterface"
  ABI31_0_0EXConstants:
    :path: "./versioned-react-native/ABI31_0_0/EXConstants"
  ABI31_0_0EXConstantsInterface:
    :path: "./versioned-react-native/ABI31_0_0/EXConstantsInterface"
  ABI31_0_0EXContacts:
    :path: "./versioned-react-native/ABI31_0_0/EXContacts"
  ABI31_0_0EXCore:
    :path: "./versioned-react-native/ABI31_0_0/EXCore"
  ABI31_0_0EXFaceDetector:
    :path: "./versioned-react-native/ABI31_0_0/EXFaceDetector"
  ABI31_0_0EXFaceDetectorInterface:
    :path: "./versioned-react-native/ABI31_0_0/EXFaceDetectorInterface"
  ABI31_0_0EXFileSystem:
    :path: "./versioned-react-native/ABI31_0_0/EXFileSystem"
  ABI31_0_0EXFileSystemInterface:
    :path: "./versioned-react-native/ABI31_0_0/EXFileSystemInterface"
  ABI31_0_0EXFont:
    :path: "./versioned-react-native/ABI31_0_0/EXFont"
  ABI31_0_0EXFontInterface:
    :path: "./versioned-react-native/ABI31_0_0/EXFontInterface"
  ABI31_0_0EXGL:
    :path: "./versioned-react-native/ABI31_0_0/EXGL"
  ABI31_0_0EXImageLoaderInterface:
    :path: "./versioned-react-native/ABI31_0_0/EXImageLoaderInterface"
  ABI31_0_0EXLocalAuthentication:
    :path: "./versioned-react-native/ABI31_0_0/EXLocalAuthentication"
  ABI31_0_0EXLocalization:
    :path: "./versioned-react-native/ABI31_0_0/EXLocalization"
  ABI31_0_0EXLocation:
    :path: "./versioned-react-native/ABI31_0_0/EXLocation"
  ABI31_0_0EXMediaLibrary:
    :path: "./versioned-react-native/ABI31_0_0/EXMediaLibrary"
  ABI31_0_0EXPermissions:
    :path: "./versioned-react-native/ABI31_0_0/EXPermissions"
  ABI31_0_0EXPermissionsInterface:
    :path: "./versioned-react-native/ABI31_0_0/EXPermissionsInterface"
  ABI31_0_0ExpoKit:
    :path: "./versioned-react-native/ABI31_0_0"
  ABI31_0_0EXPrint:
    :path: "./versioned-react-native/ABI31_0_0/EXPrint"
  ABI31_0_0EXReactNativeAdapter:
    :path: "./versioned-react-native/ABI31_0_0/EXReactNativeAdapter"
  ABI31_0_0EXSegment:
    :path: "./versioned-react-native/ABI31_0_0/EXSegment"
  ABI31_0_0EXSensors:
    :path: "./versioned-react-native/ABI31_0_0/EXSensors"
  ABI31_0_0EXSensorsInterface:
    :path: "./versioned-react-native/ABI31_0_0/EXSensorsInterface"
  ABI31_0_0EXSMS:
    :path: "./versioned-react-native/ABI31_0_0/EXSMS"
  ABI32_0_0EXAdsAdMob:
    :path: "./versioned-react-native/ABI32_0_0/EXAdsAdMob"
  ABI32_0_0EXAppAuth:
    :path: "./versioned-react-native/ABI32_0_0/EXAppAuth"
  ABI32_0_0EXAppLoaderProvider:
    :path: "./versioned-react-native/ABI32_0_0/EXAppLoaderProvider"
  ABI32_0_0EXBackgroundFetch:
    :path: "./versioned-react-native/ABI32_0_0/EXBackgroundFetch"
  ABI32_0_0EXBarCodeScanner:
    :path: "./versioned-react-native/ABI32_0_0/EXBarCodeScanner"
  ABI32_0_0EXBarCodeScannerInterface:
    :path: "./versioned-react-native/ABI32_0_0/EXBarCodeScannerInterface"
  ABI32_0_0EXCamera:
    :path: "./versioned-react-native/ABI32_0_0/EXCamera"
  ABI32_0_0EXCameraInterface:
    :path: "./versioned-react-native/ABI32_0_0/EXCameraInterface"
  ABI32_0_0EXConstants:
    :path: "./versioned-react-native/ABI32_0_0/EXConstants"
  ABI32_0_0EXConstantsInterface:
    :path: "./versioned-react-native/ABI32_0_0/EXConstantsInterface"
  ABI32_0_0EXContacts:
    :path: "./versioned-react-native/ABI32_0_0/EXContacts"
  ABI32_0_0EXCore:
    :path: "./versioned-react-native/ABI32_0_0/EXCore"
  ABI32_0_0EXErrors:
    :path: "./versioned-react-native/ABI32_0_0/EXErrors"
  ABI32_0_0EXFaceDetector:
    :path: "./versioned-react-native/ABI32_0_0/EXFaceDetector"
  ABI32_0_0EXFaceDetectorInterface:
    :path: "./versioned-react-native/ABI32_0_0/EXFaceDetectorInterface"
  ABI32_0_0EXFileSystem:
    :path: "./versioned-react-native/ABI32_0_0/EXFileSystem"
  ABI32_0_0EXFileSystemInterface:
    :path: "./versioned-react-native/ABI32_0_0/EXFileSystemInterface"
  ABI32_0_0EXFont:
    :path: "./versioned-react-native/ABI32_0_0/EXFont"
  ABI32_0_0EXFontInterface:
    :path: "./versioned-react-native/ABI32_0_0/EXFontInterface"
  ABI32_0_0EXGL:
    :path: "./versioned-react-native/ABI32_0_0/EXGL"
  ABI32_0_0EXGoogleSignIn:
    :path: "./versioned-react-native/ABI32_0_0/EXGoogleSignIn"
  ABI32_0_0EXImageLoaderInterface:
    :path: "./versioned-react-native/ABI32_0_0/EXImageLoaderInterface"
  ABI32_0_0EXLocalAuthentication:
    :path: "./versioned-react-native/ABI32_0_0/EXLocalAuthentication"
  ABI32_0_0EXLocalization:
    :path: "./versioned-react-native/ABI32_0_0/EXLocalization"
  ABI32_0_0EXLocation:
    :path: "./versioned-react-native/ABI32_0_0/EXLocation"
  ABI32_0_0EXMediaLibrary:
    :path: "./versioned-react-native/ABI32_0_0/EXMediaLibrary"
  ABI32_0_0EXPermissions:
    :path: "./versioned-react-native/ABI32_0_0/EXPermissions"
  ABI32_0_0EXPermissionsInterface:
    :path: "./versioned-react-native/ABI32_0_0/EXPermissionsInterface"
  ABI32_0_0ExpoKit:
    :path: "./versioned-react-native/ABI32_0_0"
  ABI32_0_0EXPrint:
    :path: "./versioned-react-native/ABI32_0_0/EXPrint"
  ABI32_0_0EXReactNativeAdapter:
    :path: "./versioned-react-native/ABI32_0_0/EXReactNativeAdapter"
  ABI32_0_0EXSegment:
    :path: "./versioned-react-native/ABI32_0_0/EXSegment"
  ABI32_0_0EXSensors:
    :path: "./versioned-react-native/ABI32_0_0/EXSensors"
  ABI32_0_0EXSensorsInterface:
    :path: "./versioned-react-native/ABI32_0_0/EXSensorsInterface"
  ABI32_0_0EXSMS:
    :path: "./versioned-react-native/ABI32_0_0/EXSMS"
  ABI32_0_0EXTaskManager:
    :path: "./versioned-react-native/ABI32_0_0/EXTaskManager"
  ABI32_0_0EXTaskManagerInterface:
    :path: "./versioned-react-native/ABI32_0_0/EXTaskManagerInterface"
  ABI33_0_0EXAdsAdMob:
    :path: "./versioned-react-native/ABI33_0_0/EXAdsAdMob"
  ABI33_0_0EXAdsFacebook:
    :path: "./versioned-react-native/ABI33_0_0/EXAdsFacebook"
  ABI33_0_0EXAmplitude:
    :path: "./versioned-react-native/ABI33_0_0/EXAmplitude"
  ABI33_0_0EXAppAuth:
    :path: "./versioned-react-native/ABI33_0_0/EXAppAuth"
  ABI33_0_0EXAppLoaderProvider:
    :path: "./versioned-react-native/ABI33_0_0/EXAppLoaderProvider"
  ABI33_0_0EXAV:
    :path: "./versioned-react-native/ABI33_0_0/EXAV"
  ABI33_0_0EXBackgroundFetch:
    :path: "./versioned-react-native/ABI33_0_0/EXBackgroundFetch"
  ABI33_0_0EXBarCodeScanner:
    :path: "./versioned-react-native/ABI33_0_0/EXBarCodeScanner"
  ABI33_0_0EXBlur:
    :path: "./versioned-react-native/ABI33_0_0/EXBlur"
  ABI33_0_0EXBrightness:
    :path: "./versioned-react-native/ABI33_0_0/EXBrightness"
  ABI33_0_0EXCalendar:
    :path: "./versioned-react-native/ABI33_0_0/EXCalendar"
  ABI33_0_0EXCamera:
    :path: "./versioned-react-native/ABI33_0_0/EXCamera"
  ABI33_0_0EXConstants:
    :path: "./versioned-react-native/ABI33_0_0/EXConstants"
  ABI33_0_0EXContacts:
    :path: "./versioned-react-native/ABI33_0_0/EXContacts"
  ABI33_0_0EXCrypto:
    :path: "./versioned-react-native/ABI33_0_0/EXCrypto"
  ABI33_0_0EXDocumentPicker:
    :path: "./versioned-react-native/ABI33_0_0/EXDocumentPicker"
  ABI33_0_0EXFacebook:
    :path: "./versioned-react-native/ABI33_0_0/EXFacebook"
  ABI33_0_0EXFaceDetector:
    :path: "./versioned-react-native/ABI33_0_0/EXFaceDetector"
  ABI33_0_0EXFileSystem:
    :path: "./versioned-react-native/ABI33_0_0/EXFileSystem"
  ABI33_0_0EXFont:
    :path: "./versioned-react-native/ABI33_0_0/EXFont"
  ABI33_0_0EXGL:
    :path: "./versioned-react-native/ABI33_0_0/EXGL"
  ABI33_0_0EXGoogleSignIn:
    :path: "./versioned-react-native/ABI33_0_0/EXGoogleSignIn"
  ABI33_0_0EXHaptics:
    :path: "./versioned-react-native/ABI33_0_0/EXHaptics"
  ABI33_0_0EXImageManipulator:
    :path: "./versioned-react-native/ABI33_0_0/EXImageManipulator"
  ABI33_0_0EXImagePicker:
    :path: "./versioned-react-native/ABI33_0_0/EXImagePicker"
  ABI33_0_0EXKeepAwake:
    :path: "./versioned-react-native/ABI33_0_0/EXKeepAwake"
  ABI33_0_0EXLinearGradient:
    :path: "./versioned-react-native/ABI33_0_0/EXLinearGradient"
  ABI33_0_0EXLocalAuthentication:
    :path: "./versioned-react-native/ABI33_0_0/EXLocalAuthentication"
  ABI33_0_0EXLocalization:
    :path: "./versioned-react-native/ABI33_0_0/EXLocalization"
  ABI33_0_0EXLocation:
    :path: "./versioned-react-native/ABI33_0_0/EXLocation"
  ABI33_0_0EXMailComposer:
    :path: "./versioned-react-native/ABI33_0_0/EXMailComposer"
  ABI33_0_0EXMediaLibrary:
    :path: "./versioned-react-native/ABI33_0_0/EXMediaLibrary"
  ABI33_0_0EXPermissions:
    :path: "./versioned-react-native/ABI33_0_0/EXPermissions"
  ABI33_0_0ExpoKit:
    :path: "./versioned-react-native/ABI33_0_0"
  ABI33_0_0EXPrint:
    :path: "./versioned-react-native/ABI33_0_0/EXPrint"
  ABI33_0_0EXRandom:
    :path: "./versioned-react-native/ABI33_0_0/EXRandom"
  ABI33_0_0EXSecureStore:
    :path: "./versioned-react-native/ABI33_0_0/EXSecureStore"
  ABI33_0_0EXSegment:
    :path: "./versioned-react-native/ABI33_0_0/EXSegment"
  ABI33_0_0EXSensors:
    :path: "./versioned-react-native/ABI33_0_0/EXSensors"
  ABI33_0_0EXSharing:
    :path: "./versioned-react-native/ABI33_0_0/EXSharing"
  ABI33_0_0EXSMS:
    :path: "./versioned-react-native/ABI33_0_0/EXSMS"
  ABI33_0_0EXSpeech:
    :path: "./versioned-react-native/ABI33_0_0/EXSpeech"
  ABI33_0_0EXSQLite:
    :path: "./versioned-react-native/ABI33_0_0/EXSQLite"
  ABI33_0_0EXTaskManager:
    :path: "./versioned-react-native/ABI33_0_0/EXTaskManager"
  ABI33_0_0EXVideoThumbnails:
    :path: "./versioned-react-native/ABI33_0_0/EXVideoThumbnails"
  ABI33_0_0EXWebBrowser:
    :path: "./versioned-react-native/ABI33_0_0/EXWebBrowser"
  ABI33_0_0UMBarCodeScannerInterface:
    :path: "./versioned-react-native/ABI33_0_0/UMBarCodeScannerInterface"
  ABI33_0_0UMCameraInterface:
    :path: "./versioned-react-native/ABI33_0_0/UMCameraInterface"
  ABI33_0_0UMConstantsInterface:
    :path: "./versioned-react-native/ABI33_0_0/UMConstantsInterface"
  ABI33_0_0UMCore:
    :path: "./versioned-react-native/ABI33_0_0/UMCore"
  ABI33_0_0UMFaceDetectorInterface:
    :path: "./versioned-react-native/ABI33_0_0/UMFaceDetectorInterface"
  ABI33_0_0UMFileSystemInterface:
    :path: "./versioned-react-native/ABI33_0_0/UMFileSystemInterface"
  ABI33_0_0UMFontInterface:
    :path: "./versioned-react-native/ABI33_0_0/UMFontInterface"
  ABI33_0_0UMImageLoaderInterface:
    :path: "./versioned-react-native/ABI33_0_0/UMImageLoaderInterface"
  ABI33_0_0UMPermissionsInterface:
    :path: "./versioned-react-native/ABI33_0_0/UMPermissionsInterface"
  ABI33_0_0UMReactNativeAdapter:
    :path: "./versioned-react-native/ABI33_0_0/UMReactNativeAdapter"
  ABI33_0_0UMSensorsInterface:
    :path: "./versioned-react-native/ABI33_0_0/UMSensorsInterface"
  ABI33_0_0UMTaskManagerInterface:
    :path: "./versioned-react-native/ABI33_0_0/UMTaskManagerInterface"
  ABI34_0_0EXAdsAdMob:
    :path: "./versioned-react-native/ABI34_0_0/EXAdsAdMob"
  ABI34_0_0EXAdsFacebook:
    :path: "./versioned-react-native/ABI34_0_0/EXAdsFacebook"
  ABI34_0_0EXAmplitude:
    :path: "./versioned-react-native/ABI34_0_0/EXAmplitude"
  ABI34_0_0EXAppAuth:
    :path: "./versioned-react-native/ABI34_0_0/EXAppAuth"
  ABI34_0_0EXAppLoaderProvider:
    :path: "./versioned-react-native/ABI34_0_0/EXAppLoaderProvider"
  ABI34_0_0EXAV:
    :path: "./versioned-react-native/ABI34_0_0/EXAV"
  ABI34_0_0EXBackgroundFetch:
    :path: "./versioned-react-native/ABI34_0_0/EXBackgroundFetch"
  ABI34_0_0EXBarCodeScanner:
    :path: "./versioned-react-native/ABI34_0_0/EXBarCodeScanner"
  ABI34_0_0EXBlur:
    :path: "./versioned-react-native/ABI34_0_0/EXBlur"
  ABI34_0_0EXBrightness:
    :path: "./versioned-react-native/ABI34_0_0/EXBrightness"
  ABI34_0_0EXCalendar:
    :path: "./versioned-react-native/ABI34_0_0/EXCalendar"
  ABI34_0_0EXCamera:
    :path: "./versioned-react-native/ABI34_0_0/EXCamera"
  ABI34_0_0EXConstants:
    :path: "./versioned-react-native/ABI34_0_0/EXConstants"
  ABI34_0_0EXContacts:
    :path: "./versioned-react-native/ABI34_0_0/EXContacts"
  ABI34_0_0EXCrypto:
    :path: "./versioned-react-native/ABI34_0_0/EXCrypto"
  ABI34_0_0EXDocumentPicker:
    :path: "./versioned-react-native/ABI34_0_0/EXDocumentPicker"
  ABI34_0_0EXFacebook:
    :path: "./versioned-react-native/ABI34_0_0/EXFacebook"
  ABI34_0_0EXFaceDetector:
    :path: "./versioned-react-native/ABI34_0_0/EXFaceDetector"
  ABI34_0_0EXFileSystem:
    :path: "./versioned-react-native/ABI34_0_0/EXFileSystem"
  ABI34_0_0EXFont:
    :path: "./versioned-react-native/ABI34_0_0/EXFont"
  ABI34_0_0EXGL:
    :path: "./versioned-react-native/ABI34_0_0/EXGL"
  ABI34_0_0EXGoogleSignIn:
    :path: "./versioned-react-native/ABI34_0_0/EXGoogleSignIn"
  ABI34_0_0EXHaptics:
    :path: "./versioned-react-native/ABI34_0_0/EXHaptics"
  ABI34_0_0EXImageManipulator:
    :path: "./versioned-react-native/ABI34_0_0/EXImageManipulator"
  ABI34_0_0EXImagePicker:
    :path: "./versioned-react-native/ABI34_0_0/EXImagePicker"
  ABI34_0_0EXKeepAwake:
    :path: "./versioned-react-native/ABI34_0_0/EXKeepAwake"
  ABI34_0_0EXLinearGradient:
    :path: "./versioned-react-native/ABI34_0_0/EXLinearGradient"
  ABI34_0_0EXLocalAuthentication:
    :path: "./versioned-react-native/ABI34_0_0/EXLocalAuthentication"
  ABI34_0_0EXLocalization:
    :path: "./versioned-react-native/ABI34_0_0/EXLocalization"
  ABI34_0_0EXLocation:
    :path: "./versioned-react-native/ABI34_0_0/EXLocation"
  ABI34_0_0EXMailComposer:
    :path: "./versioned-react-native/ABI34_0_0/EXMailComposer"
  ABI34_0_0EXMediaLibrary:
    :path: "./versioned-react-native/ABI34_0_0/EXMediaLibrary"
  ABI34_0_0EXPermissions:
    :path: "./versioned-react-native/ABI34_0_0/EXPermissions"
  ABI34_0_0ExpoKit:
    :path: "./versioned-react-native/ABI34_0_0"
  ABI34_0_0EXPrint:
    :path: "./versioned-react-native/ABI34_0_0/EXPrint"
  ABI34_0_0EXRandom:
    :path: "./versioned-react-native/ABI34_0_0/EXRandom"
  ABI34_0_0EXSecureStore:
    :path: "./versioned-react-native/ABI34_0_0/EXSecureStore"
  ABI34_0_0EXSegment:
    :path: "./versioned-react-native/ABI34_0_0/EXSegment"
  ABI34_0_0EXSensors:
    :path: "./versioned-react-native/ABI34_0_0/EXSensors"
  ABI34_0_0EXSharing:
    :path: "./versioned-react-native/ABI34_0_0/EXSharing"
  ABI34_0_0EXSMS:
    :path: "./versioned-react-native/ABI34_0_0/EXSMS"
  ABI34_0_0EXSpeech:
    :path: "./versioned-react-native/ABI34_0_0/EXSpeech"
  ABI34_0_0EXSQLite:
    :path: "./versioned-react-native/ABI34_0_0/EXSQLite"
  ABI34_0_0EXTaskManager:
    :path: "./versioned-react-native/ABI34_0_0/EXTaskManager"
  ABI34_0_0EXVideoThumbnails:
    :path: "./versioned-react-native/ABI34_0_0/EXVideoThumbnails"
  ABI34_0_0EXWebBrowser:
    :path: "./versioned-react-native/ABI34_0_0/EXWebBrowser"
  ABI34_0_0UMBarCodeScannerInterface:
    :path: "./versioned-react-native/ABI34_0_0/UMBarCodeScannerInterface"
  ABI34_0_0UMCameraInterface:
    :path: "./versioned-react-native/ABI34_0_0/UMCameraInterface"
  ABI34_0_0UMConstantsInterface:
    :path: "./versioned-react-native/ABI34_0_0/UMConstantsInterface"
  ABI34_0_0UMCore:
    :path: "./versioned-react-native/ABI34_0_0/UMCore"
  ABI34_0_0UMFaceDetectorInterface:
    :path: "./versioned-react-native/ABI34_0_0/UMFaceDetectorInterface"
  ABI34_0_0UMFileSystemInterface:
    :path: "./versioned-react-native/ABI34_0_0/UMFileSystemInterface"
  ABI34_0_0UMFontInterface:
    :path: "./versioned-react-native/ABI34_0_0/UMFontInterface"
  ABI34_0_0UMImageLoaderInterface:
    :path: "./versioned-react-native/ABI34_0_0/UMImageLoaderInterface"
  ABI34_0_0UMPermissionsInterface:
    :path: "./versioned-react-native/ABI34_0_0/UMPermissionsInterface"
  ABI34_0_0UMReactNativeAdapter:
    :path: "./versioned-react-native/ABI34_0_0/UMReactNativeAdapter"
  ABI34_0_0UMSensorsInterface:
    :path: "./versioned-react-native/ABI34_0_0/UMSensorsInterface"
  ABI34_0_0UMTaskManagerInterface:
    :path: "./versioned-react-native/ABI34_0_0/UMTaskManagerInterface"
  DoubleConversion:
    :podspec: "../react-native-lab/react-native/third-party-podspecs/DoubleConversion.podspec"
  EXAppLoaderProvider:
    :path: !ruby/object:Pathname
    path: "../packages/expo-app-loader-provider/ios"
  EXBarCodeScanner:
    :path: !ruby/object:Pathname
    path: "../packages/expo-barcode-scanner/ios"
  EXConstants:
    :path: !ruby/object:Pathname
    path: "../packages/expo-constants/ios"
  EXFaceDetector:
    :path: !ruby/object:Pathname
    path: "../packages/expo-face-detector/ios"
  EXFileSystem:
    :path: !ruby/object:Pathname
    path: "../packages/expo-file-system/ios"
  EXGL:
    :path: !ruby/object:Pathname
    path: "../packages/expo-gl/ios"
  EXGL-CPP:
    :path: !ruby/object:Pathname
    path: "../packages/expo-gl-cpp/cpp"
  EXKeepAwake:
    :path: !ruby/object:Pathname
    path: "../packages/expo-keep-awake/ios"
<<<<<<< HEAD
  EXLinearGradient:
    :path: !ruby/object:Pathname
    path: "../packages/expo-linear-gradient/ios"
  EXLocalAuthentication:
    :path: !ruby/object:Pathname
    path: "../packages/expo-local-authentication/ios"
  EXLocalization:
    :path: !ruby/object:Pathname
    path: "../packages/expo-localization/ios"
  EXLocation:
    :path: !ruby/object:Pathname
    path: "../packages/expo-location/ios"
  EXMailComposer:
    :path: !ruby/object:Pathname
    path: "../packages/expo-mail-composer/ios"
  EXMediaLibrary:
    :path: !ruby/object:Pathname
    path: "../packages/expo-media-library/ios"
  EXNetwork:
    :path: !ruby/object:Pathname
    path: "../packages/expo-network/ios"
=======
>>>>>>> 34f1417d
  EXPermissions:
    :path: !ruby/object:Pathname
    path: "../packages/expo-permissions/ios"
  EXSecureStore:
    :path: !ruby/object:Pathname
    path: "../packages/expo-secure-store/ios"
  EXSensors:
    :path: !ruby/object:Pathname
    path: "../packages/expo-sensors/ios"
  EXTaskManager:
    :path: !ruby/object:Pathname
    path: "../packages/expo-task-manager/ios"
  Folly:
    :podspec: "../react-native-lab/react-native/third-party-podspecs/Folly.podspec"
  glog:
    :podspec: "../react-native-lab/react-native/third-party-podspecs/glog.podspec"
  React:
    :path: "../react-native-lab/react-native"
  ReactABI31_0_0:
    :path: "./versioned-react-native/ABI31_0_0"
  ReactABI32_0_0:
    :path: "./versioned-react-native/ABI32_0_0"
  ReactABI33_0_0:
    :path: "./versioned-react-native/ABI33_0_0"
  ReactABI34_0_0:
    :path: "./versioned-react-native/ABI34_0_0"
  UMBarCodeScannerInterface:
    :path: !ruby/object:Pathname
    path: "../packages/unimodules-barcode-scanner-interface/ios"
  UMCameraInterface:
    :path: !ruby/object:Pathname
    path: "../packages/unimodules-camera-interface/ios"
  UMConstantsInterface:
    :path: !ruby/object:Pathname
    path: "../packages/unimodules-constants-interface/ios"
  UMCore:
    :path: !ruby/object:Pathname
    path: "../packages/@unimodules/core/ios"
  UMFaceDetectorInterface:
    :path: !ruby/object:Pathname
    path: "../packages/unimodules-face-detector-interface/ios"
  UMFileSystemInterface:
    :path: !ruby/object:Pathname
    path: "../packages/unimodules-file-system-interface/ios"
  UMFontInterface:
    :path: !ruby/object:Pathname
    path: "../packages/unimodules-font-interface/ios"
  UMImageLoaderInterface:
    :path: !ruby/object:Pathname
    path: "../packages/unimodules-image-loader-interface/ios"
  UMPermissionsInterface:
    :path: !ruby/object:Pathname
    path: "../packages/unimodules-permissions-interface/ios"
  UMReactNativeAdapter:
    :path: !ruby/object:Pathname
    path: "../packages/@unimodules/react-native-adapter/ios"
  UMSensorsInterface:
    :path: !ruby/object:Pathname
    path: "../packages/unimodules-sensors-interface/ios"
  UMTaskManagerInterface:
    :path: !ruby/object:Pathname
    path: "../packages/unimodules-task-manager-interface/ios"
  yoga:
    :path: "../react-native-lab/react-native/ReactCommon/yoga"
  yogaABI31_0_0:
    :path: "./versioned-react-native/ABI31_0_0/ReactCommon/ABI31_0_0yoga"
  yogaABI32_0_0:
    :path: "./versioned-react-native/ABI32_0_0/ReactCommon/ABI32_0_0yoga"
  yogaABI33_0_0:
    :path: "./versioned-react-native/ABI33_0_0/ReactCommon/ABI33_0_0yoga"
  yogaABI34_0_0:
    :path: "./versioned-react-native/ABI34_0_0/ReactCommon/ABI34_0_0yoga"

SPEC CHECKSUMS:
  ABI31_0_0EXAdsAdMob: e9783c3bebec9586dce9fb2eaba39b7b36e333c9
  ABI31_0_0EXBarCodeScanner: e24ba99bfcf0b902fd39660a0110b727bc99ac27
  ABI31_0_0EXBarCodeScannerInterface: f94f007ae5e9a7a7756f9d989430c902f9fa8551
  ABI31_0_0EXCamera: 7840153ebfdfa0709d083043c563d42cf0c4935e
  ABI31_0_0EXCameraInterface: c3ad091dcff0f2ef7fcffe717db5ea4f7a8b3f26
  ABI31_0_0EXConstants: affd6cdf971496a9414a451cce91ccc612bc11b3
  ABI31_0_0EXConstantsInterface: babdffdfa63b056998f8cb7eda4a10b4e8b1c5a5
  ABI31_0_0EXContacts: c226de56b6240558bd46f17f653bb910d2416888
  ABI31_0_0EXCore: d6685085c3346c0dec5b0bdb6ac65e55a4f26cdb
  ABI31_0_0EXFaceDetector: d6d6ecfceb32b56a105a9341822eca0da899f8cb
  ABI31_0_0EXFaceDetectorInterface: 48df63e61f8ec50abac6733ef3e24904e88641e8
  ABI31_0_0EXFileSystem: d2c52470aff0a802f95e56b12fc7fd81a6a8a3a0
  ABI31_0_0EXFileSystemInterface: ee048380f979e6c37d4ddbf29a21caea476030b6
  ABI31_0_0EXFont: fda063786a7040a350de3e3b8fe2ddede2a9e781
  ABI31_0_0EXFontInterface: 2fe5c5542e13723804b6f3dd0c0d7d18d0969148
  ABI31_0_0EXGL: 4d5e2873c7a3e329c66ab3007253655b1089bcba
  ABI31_0_0EXImageLoaderInterface: ac9706731ae1c6f9ad80f485aaf8c1fe807f461a
  ABI31_0_0EXLocalAuthentication: 7d4072e9a816ab89200efec08f878c9324749edc
  ABI31_0_0EXLocalization: 99c687c7f89983745cf0af4a755bef7c2951afe9
  ABI31_0_0EXLocation: 1a8f85061bbc1f49432816fc3c18b1fe32ad0d0d
  ABI31_0_0EXMediaLibrary: d87c3b30d1180d84564599eaf304fa8947de4065
  ABI31_0_0EXPermissions: ce50f8acb6dae079e461a4c60891e0bd347a2c51
  ABI31_0_0EXPermissionsInterface: 7142b7f2c147906215b06603e09379c8dd0dd4b0
  ABI31_0_0ExpoKit: c7748192d157eb73e2b85bc7e5e8f0cea1575b66
  ABI31_0_0EXPrint: 1064c2f0cb456bdd5b91b2889ae995e1f0cdad4d
  ABI31_0_0EXReactNativeAdapter: eb79faeabb4c44cab301369ad549dcfeb94f103e
  ABI31_0_0EXSegment: 6e38aff498447107b48a62f2a9170ef94f7d624a
  ABI31_0_0EXSensors: 153912ff7e8637cef51a1f1e2351c2c64f0c30c0
  ABI31_0_0EXSensorsInterface: c8a7027297922071ddea25924f28620ff91ee0c0
  ABI31_0_0EXSMS: 8f1619044ff588f04cdf7e129ece34a462ecfec9
  ABI32_0_0EXAdsAdMob: b2ac108aba0c21d88c3d11ff86b44b14b81ed026
  ABI32_0_0EXAppAuth: 10b050d1a5e8abb186ddbbfd11acb5f1186fd854
  ABI32_0_0EXAppLoaderProvider: d0fa6a3ee30779d38e4795ae4276be7d7a960812
  ABI32_0_0EXBackgroundFetch: 0fb839d9444f42ada1bc2aa5dac7cec4f19f61b8
  ABI32_0_0EXBarCodeScanner: f0c6952f0755d3e4eecadf4e30213bc3ee28aa09
  ABI32_0_0EXBarCodeScannerInterface: dd2bde0eca185f8bc2601a3309aaaeced182978a
  ABI32_0_0EXCamera: f5213e52c4a42dcef4478c931422192f96372ddc
  ABI32_0_0EXCameraInterface: 34d5b110f4a2529d77cd54c58bb56c8daa819966
  ABI32_0_0EXConstants: 3ef5735496092e02c521b229fe0cea5c1800637a
  ABI32_0_0EXConstantsInterface: 02280cd6e0a6c0dbc7b95f96d21cf4a5f074329b
  ABI32_0_0EXContacts: aa3aea274773749c67777346e59c08bf0d028f11
  ABI32_0_0EXCore: 16714eea6089865d6cb727a3c42091fc08180a75
  ABI32_0_0EXErrors: 114b2ad0cce7ee3c9478d33700120b81138ef3ca
  ABI32_0_0EXFaceDetector: f10d736a1d9cb0c3b65eb197e1c1c9529f4bc1e8
  ABI32_0_0EXFaceDetectorInterface: 8ac9d29f978a10da31cc29c3734c23a6b6456ce4
  ABI32_0_0EXFileSystem: 2950774f227e702a0414245de062ddbd226c9db4
  ABI32_0_0EXFileSystemInterface: b316089856abe9fba4e2686a0509309dc6f1caa5
  ABI32_0_0EXFont: 56710fd8b1d2d62ba0d69e40d10d7a3f68fcc9ea
  ABI32_0_0EXFontInterface: 970a0d6e8c910e564fc6e2ad52fe3d4cbe708184
  ABI32_0_0EXGL: eed05a0103fc744e69eaf9f0248cbfda8aeb80d1
  ABI32_0_0EXGoogleSignIn: 112310e6a0c0fc6ffa7e2437275058d48a500cba
  ABI32_0_0EXImageLoaderInterface: e40dae3bdd3597792da7fa71e50306984e7a238c
  ABI32_0_0EXLocalAuthentication: c24b67fe60ab1bd873480c7b874cdcccff554cbd
  ABI32_0_0EXLocalization: 7d54e6eaf7f2d72d10c7304ae4a02b9a2ef47226
  ABI32_0_0EXLocation: a5b760fe0aacc142258c7407d25e7cb9a286c564
  ABI32_0_0EXMediaLibrary: c5e223e67bab2b9c01377185fcb73980f317c576
  ABI32_0_0EXPermissions: 5024d6f5f7a630914109cb9c4fd00e2f2cfb31f8
  ABI32_0_0EXPermissionsInterface: e5539932d524a1de6a5de192641a15d594536128
  ABI32_0_0ExpoKit: be6d19cdf77ce19770713ae2fa236d7ac949bca0
  ABI32_0_0EXPrint: cc9ff54aaeb2d2a1cbf0f2fd25fdf3fdea13cc01
  ABI32_0_0EXReactNativeAdapter: 44d7929024b64d678a733dbe2f7abd8a0ebba07e
  ABI32_0_0EXSegment: 6e261c331e9dadbf1314f6890abd3c6aca78ee89
  ABI32_0_0EXSensors: f274f15053f5f66ca90edef4b7be1b5c88634dcd
  ABI32_0_0EXSensorsInterface: a7f5c2e4eac358c605a2db34d51afec402a6197e
  ABI32_0_0EXSMS: 24386dd0bc0cb2474ec77def97ed047d052fc15e
  ABI32_0_0EXTaskManager: 44a606d29ee734e6e996b1b6902db94194937697
  ABI32_0_0EXTaskManagerInterface: fdb03accdeea40742f2334e3d61f3b536ece2d89
  ABI33_0_0EXAdsAdMob: d5516387e446324c82ffc7a0360b710ce4b3ae5e
  ABI33_0_0EXAdsFacebook: f374128d04c7d0ed11a589242b38a856bc05eea5
  ABI33_0_0EXAmplitude: 352bf91567153b34ea076b47fea6750807e988d5
  ABI33_0_0EXAppAuth: 9f91f554d57acf36b915d2187c5a481d6a72e986
  ABI33_0_0EXAppLoaderProvider: d17be6160145e61f90f12f602c4dfdc422249e66
  ABI33_0_0EXAV: 241464875a65f952a19ddd4960c3b04e67db3a66
  ABI33_0_0EXBackgroundFetch: 2e2c95ad111bed7481f1f864e2601e1473e216e8
  ABI33_0_0EXBarCodeScanner: 8c520d719474cb3a69cb49c6c8d4372ff3dd78f6
  ABI33_0_0EXBlur: 43455745b4996ab94d00e897e317b88c88509e49
  ABI33_0_0EXBrightness: dfb28a83d51b05156960755ff81397b863a8ee8e
  ABI33_0_0EXCalendar: b6a0f0cd10f129a4cbb2574e2dda6b94415b68b9
  ABI33_0_0EXCamera: b1265b2d5df9a5c6cb82b04a579955d3d01b3df1
  ABI33_0_0EXConstants: d0d339592a9bba6213a959499088d36816af75b4
  ABI33_0_0EXContacts: 0271bb91fb6e33f8f563ce5f26c0d1dbf55b7bb6
  ABI33_0_0EXCrypto: 46fb5b770688d245122da1d8b27cf1ae44562680
  ABI33_0_0EXDocumentPicker: 8b30881a46271ad2a3b85b7aae6a67e65b2ee035
  ABI33_0_0EXFacebook: f369211a9d5dbdc0aec650eb1fdf4efe84752a06
  ABI33_0_0EXFaceDetector: 160ae1b1f9a3121649c2e72ad059a345c26ab2d0
  ABI33_0_0EXFileSystem: 6f8e931d4d281fac1fb04897552ebb4361147536
  ABI33_0_0EXFont: 853a0d33e3d3658e41eb704184302bf230f0ed18
  ABI33_0_0EXGL: 3011993b8fe7360f494a35a272059e31cff18692
  ABI33_0_0EXGoogleSignIn: 3e32fac3f0398184e464fa5b5c42b9686813df8e
  ABI33_0_0EXHaptics: 6abebc012a48d4b78baeb8bc659b18022f1f95ea
  ABI33_0_0EXImageManipulator: 2d3a60ee978960c96b99ac896108c87fab7a3520
  ABI33_0_0EXImagePicker: 0ce0642cd652f2f50989a5618880f1e6b60b6ff5
  ABI33_0_0EXKeepAwake: ae88423acb7617cae8fe36f0b3f81e594899db0f
  ABI33_0_0EXLinearGradient: 7dedf78905217a2c263915fcf81f229a88e6f03a
  ABI33_0_0EXLocalAuthentication: 4555e5d93a1cac7b3d12565976512127291c04f8
  ABI33_0_0EXLocalization: ee8e52d4f846cfa1c5cd950f0656dfb59ea7abde
  ABI33_0_0EXLocation: 80dc3f0e1f480228de9b5b06a28f6a8337e6427c
  ABI33_0_0EXMailComposer: 937b1ab34f061f79d887d64fd6c2b31fe74f0a48
  ABI33_0_0EXMediaLibrary: 42d7070d4794efd0b3a8cf18bedcdefc7807530c
  ABI33_0_0EXPermissions: 28fb68981d3a8db01b299af12679044fa380be89
  ABI33_0_0ExpoKit: 1afc847b076900220fc7fe09047fe8358f2e5115
  ABI33_0_0EXPrint: 4275c1611643bb94e6c396c2dd72aa0ed229e2b0
  ABI33_0_0EXRandom: 55a8b35a322c3aaddba19af6a71fa1da01cf3a1e
  ABI33_0_0EXSecureStore: c167803c7595b4780fd10b669040e1291f6e4a46
  ABI33_0_0EXSegment: 419ee3a4397b86fe7f50c963997563c3d082a65b
  ABI33_0_0EXSensors: 3e5f54a0e010658151ab87c2e886d2d049cb721d
  ABI33_0_0EXSharing: dd0f9e86fea7b17adebdfa37ae5f820b80f648e6
  ABI33_0_0EXSMS: 31e5eeb9efe3b94583fa3aad403de6d7e43eeae0
  ABI33_0_0EXSpeech: b6757c1d27ca3b8a34beea4c6b6e37072fd7812f
  ABI33_0_0EXSQLite: e860a8cb8c2a891d4f8435bfee65a1c8cf057f1a
  ABI33_0_0EXTaskManager: 64b0f2ffab8a645a018f912972d7efda85c4ede4
  ABI33_0_0EXVideoThumbnails: 1a51097328a23d3eb63c3410c0f9975cc65cd5d8
  ABI33_0_0EXWebBrowser: 86e00124d95756a45a8c0e8ed434da10ea5a4679
  ABI33_0_0UMBarCodeScannerInterface: 1f4918434ed6e67d74e2a65d1a8bb8a7a14d8ff3
  ABI33_0_0UMCameraInterface: 265580f01ce6e02e31b80a2edb17aa36f819f70e
  ABI33_0_0UMConstantsInterface: 84c61d1e9455b368f5473d683b00b0ed3e7546e6
  ABI33_0_0UMCore: 685e878fd5713c0d9e9bccc25ebecdbe277cc149
  ABI33_0_0UMFaceDetectorInterface: 29611f8a66ff55ef91fb7c73c95fa32aad80c8bd
  ABI33_0_0UMFileSystemInterface: 94e5966857acfeab60d539786984d25751d0b898
  ABI33_0_0UMFontInterface: ef66ad55229a4d110c201b95874824003e7ecf77
  ABI33_0_0UMImageLoaderInterface: 06c3d6e4ec91977729b807c95d250c03dd3f538c
  ABI33_0_0UMPermissionsInterface: 25f80a53592bbb495fe428756d4fbf6c485bd255
  ABI33_0_0UMReactNativeAdapter: 17f4c4318036c2027b5923f5baa2e56221346063
  ABI33_0_0UMSensorsInterface: 800d787031293c546958cbc5a397b6a111399b99
  ABI33_0_0UMTaskManagerInterface: 35db2b339eac045288903d65bc25286a1e389d5e
  ABI34_0_0EXAdsAdMob: 53d3d7f2a66c11c97c0fc4d2e2f6b43cc2b43640
  ABI34_0_0EXAdsFacebook: a4d5cbca9bc8a0519b860523a2e85af552b374a3
  ABI34_0_0EXAmplitude: e9b4bf8aea4f81aa9823c89761b69616fb80f433
  ABI34_0_0EXAppAuth: b2ab5361bf548f6db932be93854dee34fad529a7
  ABI34_0_0EXAppLoaderProvider: 925a06947f0b39e04cad592a1124daefdaeafa36
  ABI34_0_0EXAV: f85e9a0c8590d020f6501d2ca718a3bd76453693
  ABI34_0_0EXBackgroundFetch: 6b0f9f1a2b71d3f2c0b5f468c132067b314f5480
  ABI34_0_0EXBarCodeScanner: 760261ca0ec7b86ef0cefdebb716d9b41086f265
  ABI34_0_0EXBlur: bcefa23ca512d4f6cd10f8f7b7637f9a89424002
  ABI34_0_0EXBrightness: 608c1fb12f020dbd5d61adb223840d6aa2abfb1e
  ABI34_0_0EXCalendar: 4e2380998dcb380bb16a9cc73ebf98ab00221560
  ABI34_0_0EXCamera: 3512878773adda48082db014205e16a3c412eabb
  ABI34_0_0EXConstants: e4b962db4a126bfbd32b533c76c43d314cfebbb4
  ABI34_0_0EXContacts: ff7c940f74eab561caa79db33d2f3c4a31aa967b
  ABI34_0_0EXCrypto: 954bc12ce681d7dd701f1325b9be98530b831278
  ABI34_0_0EXDocumentPicker: 7c826abfc4a785f05c185bd2960ea388f57d727d
  ABI34_0_0EXFacebook: c6f758666481685fe65f7b679ac3c7f5a2f1fcfb
  ABI34_0_0EXFaceDetector: b28b7c629e41bde97595bd138af95ac2a84da54b
  ABI34_0_0EXFileSystem: f8e8400ec240af7e25694a409fc2056d05ac650d
  ABI34_0_0EXFont: c9d3ddb8d85f8b71c57770870797170b27fae03e
  ABI34_0_0EXGL: c98e3397a3f5cd1e42a1d211b61bdcc7df0ab26d
  ABI34_0_0EXGoogleSignIn: 2e025b1e5637afe744a34bb2cb35a89c4764e547
  ABI34_0_0EXHaptics: c8b80cf86f94206cdc2b00eff925acf64c2abfbc
  ABI34_0_0EXImageManipulator: 87d493124a91430724611c8229522cac3a386238
  ABI34_0_0EXImagePicker: 3b3bd84fa807adee69e589116c378d62701cb82b
  ABI34_0_0EXKeepAwake: 2c39c2a7c3de2f199aa05d1596fc88f4345e1d36
  ABI34_0_0EXLinearGradient: 6c22117ef1f40bfc945b4150e688063e6e374499
  ABI34_0_0EXLocalAuthentication: b114c5a2e89c400ace5c410a5a78c2b7fbfe04fe
  ABI34_0_0EXLocalization: 8fc1b8dff5b48bbbdb94667e617b8b46b8100d24
  ABI34_0_0EXLocation: 9c0c2f3be3e5347bcc784dc8772a13bb3310b2b6
  ABI34_0_0EXMailComposer: a8296f1b55249c26c5053774b962501cf16e2f41
  ABI34_0_0EXMediaLibrary: dc262dfacc8776e1bf89b0241515a5513c4cc9b4
  ABI34_0_0EXPermissions: e6a6030db471480d4a1198be8aa30a41462d8343
  ABI34_0_0ExpoKit: b40978b82b5abf30a2f9d5015d6dfffc58781f08
  ABI34_0_0EXPrint: a3ab6e308cbede1e5d67b8b64ff3d67a40e5bcb9
  ABI34_0_0EXRandom: 4891bdcedd662609132be562846a2a69566a261c
  ABI34_0_0EXSecureStore: b9250153b70ec6742ef0f90326268365eeae278e
  ABI34_0_0EXSegment: c82d0e60290acf6fcff5793f5082ec260be3558c
  ABI34_0_0EXSensors: 28aecf0a6e61cfb83436a35f1db83aed14e7145e
  ABI34_0_0EXSharing: 920a6609bea3f3572c20c1b607d31a34425aceb9
  ABI34_0_0EXSMS: 2dbc5a8cfe5745bf0686ad1f3d81f9b95c9f6d3d
  ABI34_0_0EXSpeech: f678647ba068b474b52137f176e13f87242e6bba
  ABI34_0_0EXSQLite: f2abfd9d663110187068afd644be9ca09430bb4b
  ABI34_0_0EXTaskManager: 050ba697256731cb7b03b4845707bd563f5dcb12
  ABI34_0_0EXVideoThumbnails: 5cc8fb1fc5b407e445044d78987593bd3c43a312
  ABI34_0_0EXWebBrowser: 39216e6314063566a6680f65b898eaba8967972b
  ABI34_0_0UMBarCodeScannerInterface: 9f54e1c9c80879eb52b26cd3fc3fd9b6e59ba0a6
  ABI34_0_0UMCameraInterface: 1318fa4e04e39cfee85a9c1d30e2c3210ad0c704
  ABI34_0_0UMConstantsInterface: 5666d1183115c2226becaf829f78c6fa595ca64c
  ABI34_0_0UMCore: a8ad78090834316dc7f9510d37e8c7063a03e9e6
  ABI34_0_0UMFaceDetectorInterface: 00dea03f272d7a395d9df639e9e0df78717e616b
  ABI34_0_0UMFileSystemInterface: 5b3f274180f38e4bcc45744e70615a8ea1add417
  ABI34_0_0UMFontInterface: b207f4ea7fa9915fb9f4f2439878d5fd3ab10e63
  ABI34_0_0UMImageLoaderInterface: ed77fb1af048d604d6fb7d68a73105b8e3578b9b
  ABI34_0_0UMPermissionsInterface: ed816356bdcc4a508f5378db618d7d4ea85ce29f
  ABI34_0_0UMReactNativeAdapter: 3f274e2bace393b4be7c20f14f4902b689aa76ea
  ABI34_0_0UMSensorsInterface: 2f11e03d4b9c9fd1aac8afe19fcf9840e8023b3b
  ABI34_0_0UMTaskManagerInterface: 2e6fff68b1824e161529307933bf2b14f63152de
  Amplitude-iOS: 4a3c8807b2ea5369dc11e87e23825bff01e5a922
  Analytics: 63744ad4afa65c3bcdcdb7a94b62515bde5b3900
  AppAuth: cd34aac431e5c77c46ec7f03935377faa8c5808b
  Bolts: ac6567323eac61e203f6a9763667d0f711be34c8
  boost-for-react-native: 39c7adb57c4e60d6c5479dd8623128eb5b3f0f2c
  Branch: 1ace77c04b6e3efbf982bf4364f0662bfac156a0
  CocoaLumberjack: 2800c03334042fe80589423c8d80e582dcaec482
  Crashlytics: 5aa8e90dcbf2f34898b4f5a0037787531246cca0
  DoubleConversion: bb338842f62ab1d708ceb63ec3d999f0f3d98ecd
  EXAppLoaderProvider: 7a8185228d8ba9e689a0e2d6d957fe9bdd49c8a0
  EXBarCodeScanner: 3b36378bfc891b6fd3518e244784eb8d3ab00653
  EXConstants: 5d81e84ca71b9a552529889cc798b4a04e9e22b3
  EXFaceDetector: badb48d40de77184aabcc8bc9cbd9b2e6d5e14ee
  EXFileSystem: 8a7c20589ad1c6b631040bcbbc5e29d945630625
  EXGL: dc4ae6520b142a74e28e6f4472d27a26fc211f37
  EXGL-CPP: 06949fa99656c36b488ff51155ca865c871f3d3d
  EXKeepAwake: e7cb6516675052b12a7d23291e33078b4239653a
<<<<<<< HEAD
  EXLinearGradient: 40781b77e58f844c8dc4ad310dc9755b4d3792a7
  EXLocalAuthentication: ad4754360d739c82b68a2d3c13e9b8579a255ecc
  EXLocalization: 1abab86f9e7f09c96ca19ea695606f81230fedcf
  EXLocation: 4eb76115832f08b1e78003b335c210e18fa60424
  EXMailComposer: 801ebd0bfd0c6e743a69102168b35b00efa67277
  EXMediaLibrary: 4b69832fe53e3bda72c147b5783a6eab9d1b7f64
  EXNetwork: be7e9060970126a0ee277b4bbc5ad59fe26e99a5
=======
>>>>>>> 34f1417d
  EXPermissions: 99e52dc3e5f8e55153f1958004f6df2a30a1f2f5
  EXSecureStore: e929213a8a5e8c55cdd4615e52e283c11cba975e
  EXSensors: d6878e6848acfb67a93b8bf7f790a93f9a47008b
  EXTaskManager: 2cff8c104c212fa67cab08a10946ba268a4cf5e5
  Fabric: f6f21452846788bb44595d73e9909d79d328e617
  FBAudienceNetwork: 56c2dc9b5f075f4a9757d7dc8a83d3972270f645
  FBSDKCoreKit: ae214474b25033399c131dc81d258e412582a2ba
  FBSDKLoginKit: 7a1e411d46acc8834588eca437daf34de42e1d52
  Firebase: 5965bac23e7fcb5fa6d926ed429c9ecef8a2014e
  FirebaseAnalytics: 629301c2b9925f3537d4093a17a72751ae5b7084
  FirebaseCore: b0f0262acebfa540e5f97b3832dbb13186980822
  FirebaseInstanceID: cdb3827746d53ece7ae87a5c51c25c3055443366
  FirebaseMLCommon: d430756ba2a16bac8fefc81ea416e7f822f052fd
  FirebaseMLVision: 35d0a720334b141d70a55e7e817c1cac23f32285
  FirebaseMLVisionFaceModel: 897589c0a1d967739cdbb495cf4ca296f8750f75
  Folly: de497beb10f102453a1afa9edbf8cf8a251890de
  glog: aefd1eb5dda2ab95ba0938556f34b98e2da3a60d
  Google-Maps-iOS-Utils: c32891ff472eaaa1fca032beedafa1a013af7875
  Google-Mobile-Ads-SDK: 1bdf1a4244d0553b1840239874c209c01aef055f
  GoogleAPIClientForREST: 44c7b678cbab11d26a47eab7309d6179b1a61f0c
  GoogleAppMeasurement: 51d8d9ea48f0ca44484d29cfbdef976fbd4fc336
  GoogleMaps: c087b8e5dfe87ca6ebf59adb9b4894a4146bec4f
  GoogleMobileVision: 31cfb4319fd0c03d80105680abd9eae9da5e3b47
  GoogleSignIn: 7ff245e1a7b26d379099d3243a562f5747e23d39
  GoogleToolboxForMac: b3553629623a3b1bff17f555e736cd5a6d95ad55
  GoogleUtilities: 996e0db07153674fd1b54b220fda3a3dc3547cba
  GTMSessionFetcher: 61bb0f61a4cb560030f1222021178008a5727a23
  JKBigInteger2: e91672035c42328c48b7dd015b66812ddf40ca9b
  lottie-ios: a50d5c0160425cd4b01b852bb9578963e6d92d31
  nanopb: 2901f78ea1b7b4015c860c2fdd1ea2fee1a18d48
  Protobuf: 3f617b9a6e73605565086864c9bc26b2bf2dd5a3
  React: 76e6aa2b87d05eb6cccb6926d72685c9a07df152
  ReactABI31_0_0: 4e854b855fcd0c5bfa21108984a73cdbf80e2cdd
  ReactABI32_0_0: cb8825ad911bb17dd568776fe2d3e2f9c9dc58ea
  ReactABI33_0_0: c2470ed130198ad8b34cdc39e1cf01bf1cd80519
  ReactABI34_0_0: 62be061dc1a8d0580da0f3d63a8ab9ccc90461ab
  UMBarCodeScannerInterface: 84ea2d6b58ff0dc27ef9b68bab71286be18ee020
  UMCameraInterface: 26b26005d1756a0d5f4f04f1e168e39ea9154535
  UMConstantsInterface: 038bacb19de12b6fd328c589122c8dc977cccf61
  UMCore: 733094f43f7244c60ce1f0592d00013ed68fa52c
  UMFaceDetectorInterface: c9c3ae4cb045421283667a1698c2f31331f55e3f
  UMFileSystemInterface: e9adc71027017de38eaf7d05fa58b2848ecb3797
  UMFontInterface: f0c5846977ee8a93d7cfa8ae7e666772c727d195
  UMImageLoaderInterface: 36e54e570acc4d720856f03ceebc441f73ea472c
  UMPermissionsInterface: 938d010c74c43fcefc9bb990633a7c5a1631267e
  UMReactNativeAdapter: 131ea2b944ade8035f0b54c6570c405f6000548d
  UMSensorsInterface: 0ed023ce9b96f2ca6fada7bda05b7760da60b293
  UMTaskManagerInterface: 8664abd37a00715727e60df9ecd65e42ba47b548
  yoga: 92b2102c3d373d1a790db4ab761d2b0ffc634f64
  yogaABI31_0_0: 52ac6cb3cb389bf301e284bb0139d86ffdcf2983
  yogaABI32_0_0: c1f9c3bc06b5adcc1285e151589f88fc13cf9ef9
  yogaABI33_0_0: aec4e4cfccfd36f11487aa0f2c678fe58ebf77bc
  yogaABI34_0_0: d6b988f267753a1d944343fd03668f0d194ec4bf

PODFILE CHECKSUM: 90d36012443c63c929243a562a5adb9166c7dc4b

COCOAPODS: 1.7.3<|MERGE_RESOLUTION|>--- conflicted
+++ resolved
@@ -769,11 +769,60 @@
   - Crashlytics (3.13.1):
     - Fabric (~> 1.10.1)
   - DoubleConversion (1.1.6)
+  - EXAdsAdMob (6.0.0):
+    - Google-Mobile-Ads-SDK
+    - UMCore
+  - EXAdsFacebook (6.0.0):
+    - FBAudienceNetwork
+    - UMCore
+  - EXAmplitude (6.0.0):
+    - Amplitude-iOS
+    - UMConstantsInterface
+    - UMCore
+  - EXAppAuth (6.0.0):
+    - AppAuth
+    - UMCore
   - EXAppLoaderProvider (6.0.0)
+  - EXAV (6.0.0):
+    - UMCore
+    - UMPermissionsInterface
+  - EXBackgroundFetch (6.0.0):
+    - UMCore
+    - UMTaskManagerInterface
   - EXBarCodeScanner (6.0.0):
     - UMCore
     - UMImageLoaderInterface
+  - EXBlur (6.0.0):
+    - UMCore
+  - EXBrightness (6.0.0):
+    - UMCore
+  - EXCalendar (6.0.0):
+    - UMCore
+    - UMPermissionsInterface
+  - EXCamera (6.0.0):
+    - UMBarCodeScannerInterface
+    - UMCore
+    - UMFaceDetectorInterface
+    - UMFileSystemInterface
+    - UMImageLoaderInterface
+    - UMPermissionsInterface
   - EXConstants (6.0.0):
+    - UMConstantsInterface
+    - UMCore
+  - EXContacts (6.0.0):
+    - UMCore
+    - UMFileSystemInterface
+    - UMPermissionsInterface
+  - EXCrypto (6.0.0):
+    - UMCore
+  - EXDevice (0.0.1):
+    - UMCore
+  - EXDocumentPicker (6.0.0):
+    - UMCore
+    - UMFileSystemInterface
+  - EXFacebook (6.0.0):
+    - FBSDKCoreKit (~> 4.0)
+    - FBSDKLoginKit (~> 4.0)
     - UMConstantsInterface
     - UMCore
   - EXFaceDetector (6.0.0):
@@ -785,6 +834,9 @@
   - EXFileSystem (6.0.1):
     - UMCore
     - UMFileSystemInterface
+  - EXFont (6.0.1):
+    - UMCore
+    - UMFontInterface
   - EXGL (6.0.0):
     - EXGL-CPP
     - UMCameraInterface
@@ -793,9 +845,20 @@
   - EXGL-CPP (6.0.0):
     - EXGL-CPP/UEXGL (= 6.0.0)
   - EXGL-CPP/UEXGL (6.0.0)
+  - EXGoogleSignIn (6.0.0):
+    - GoogleSignIn (~> 4.4)
+    - UMCore
+  - EXHaptics (6.0.0):
+    - UMCore
+  - EXImageManipulator (6.0.0):
+    - UMCore
+    - UMFileSystemInterface
+    - UMImageLoaderInterface
+  - EXImagePicker (6.0.0):
+    - UMCore
+    - UMFileSystemInterface
   - EXKeepAwake (6.0.0):
     - UMCore
-<<<<<<< HEAD
   - EXLinearGradient (6.0.0):
     - UMCore
   - EXLocalAuthentication (6.0.0):
@@ -810,26 +873,49 @@
   - EXMailComposer (6.0.0):
     - UMCore
     - UMFileSystemInterface
-  - EXMediaLibrary (6.0.0):
+  - EXMediaLibrary (6.1.0-rc.0):
     - UMCore
     - UMPermissionsInterface
   - EXNetwork (0.0.1):
     - UMCore
-=======
->>>>>>> 34f1417d
   - EXPermissions (6.0.0):
     - UMCore
     - UMPermissionsInterface
+  - EXPrint (6.0.0):
+    - UMCore
+    - UMFileSystemInterface
+  - EXRandom (6.0.0):
+    - UMCore
   - EXSecureStore (6.0.0):
     - UMCore
+  - EXSegment (6.0.0):
+    - Analytics (~> 3.5)
+    - UMConstantsInterface
+    - UMCore
   - EXSensors (6.0.0):
     - UMCore
     - UMSensorsInterface
+  - EXSharing (6.0.0):
+    - UMCore
+    - UMFileSystemInterface
+  - EXSMS (6.0.0):
+    - UMCore
+    - UMPermissionsInterface
+  - EXSpeech (6.0.0):
+    - UMCore
+  - EXSQLite (6.0.0):
+    - UMCore
+    - UMFileSystemInterface
   - EXTaskManager (6.0.0):
     - EXAppLoaderProvider
     - UMConstantsInterface
     - UMCore
     - UMTaskManagerInterface
+  - EXVideoThumbnails (2.0.0):
+    - UMCore
+    - UMFileSystemInterface
+  - EXWebBrowser (6.0.0):
+    - UMCore
   - Fabric (1.10.1)
   - FBAudienceNetwork (5.1.1)
   - FBSDKCoreKit (4.40.0):
@@ -1449,15 +1535,34 @@
   - CocoaLumberjack (~> 3.2.1)
   - Crashlytics (~> 3.8)
   - DoubleConversion (from `../react-native-lab/react-native/third-party-podspecs/DoubleConversion.podspec`)
+  - EXAdsAdMob (from `../packages/expo-ads-admob/ios`)
+  - EXAdsFacebook (from `../packages/expo-ads-facebook/ios`)
+  - EXAmplitude (from `../packages/expo-analytics-amplitude/ios`)
+  - EXAppAuth (from `../packages/expo-app-auth/ios`)
   - EXAppLoaderProvider (from `../packages/expo-app-loader-provider/ios`)
+  - EXAV (from `../packages/expo-av/ios`)
+  - EXBackgroundFetch (from `../packages/expo-background-fetch/ios`)
   - EXBarCodeScanner (from `../packages/expo-barcode-scanner/ios`)
+  - EXBlur (from `../packages/expo-blur/ios`)
+  - EXBrightness (from `../packages/expo-brightness/ios`)
+  - EXCalendar (from `../packages/expo-calendar/ios`)
+  - EXCamera (from `../packages/expo-camera/ios`)
   - EXConstants (from `../packages/expo-constants/ios`)
+  - EXContacts (from `../packages/expo-contacts/ios`)
+  - EXCrypto (from `../packages/expo-crypto/ios`)
+  - EXDevice (from `../packages/expo-device/ios`)
+  - EXDocumentPicker (from `../packages/expo-document-picker/ios`)
+  - EXFacebook (from `../packages/expo-facebook/ios`)
   - EXFaceDetector (from `../packages/expo-face-detector/ios`)
   - EXFileSystem (from `../packages/expo-file-system/ios`)
+  - EXFont (from `../packages/expo-font/ios`)
   - EXGL (from `../packages/expo-gl/ios`)
   - EXGL-CPP (from `../packages/expo-gl-cpp/cpp`)
+  - EXGoogleSignIn (from `../packages/expo-google-sign-in/ios`)
+  - EXHaptics (from `../packages/expo-haptics/ios`)
+  - EXImageManipulator (from `../packages/expo-image-manipulator/ios`)
+  - EXImagePicker (from `../packages/expo-image-picker/ios`)
   - EXKeepAwake (from `../packages/expo-keep-awake/ios`)
-<<<<<<< HEAD
   - EXLinearGradient (from `../packages/expo-linear-gradient/ios`)
   - EXLocalAuthentication (from `../packages/expo-local-authentication/ios`)
   - EXLocalization (from `../packages/expo-localization/ios`)
@@ -1465,12 +1570,19 @@
   - EXMailComposer (from `../packages/expo-mail-composer/ios`)
   - EXMediaLibrary (from `../packages/expo-media-library/ios`)
   - EXNetwork (from `../packages/expo-network/ios`)
-=======
->>>>>>> 34f1417d
   - EXPermissions (from `../packages/expo-permissions/ios`)
+  - EXPrint (from `../packages/expo-print/ios`)
+  - EXRandom (from `../packages/expo-random/ios`)
   - EXSecureStore (from `../packages/expo-secure-store/ios`)
+  - EXSegment (from `../packages/expo-analytics-segment/ios`)
   - EXSensors (from `../packages/expo-sensors/ios`)
+  - EXSharing (from `../packages/expo-sharing/ios`)
+  - EXSMS (from `../packages/expo-sms/ios`)
+  - EXSpeech (from `../packages/expo-speech/ios`)
+  - EXSQLite (from `../packages/expo-sqlite/ios`)
   - EXTaskManager (from `../packages/expo-task-manager/ios`)
+  - EXVideoThumbnails (from `../packages/expo-video-thumbnails/ios`)
+  - EXWebBrowser (from `../packages/expo-web-browser/ios`)
   - Fabric (~> 1.6)
   - FBAudienceNetwork (= 5.1.1)
   - FBSDKCoreKit (= 4.40.0)
@@ -1971,31 +2083,90 @@
     :path: "./versioned-react-native/ABI34_0_0/UMTaskManagerInterface"
   DoubleConversion:
     :podspec: "../react-native-lab/react-native/third-party-podspecs/DoubleConversion.podspec"
+  EXAdsAdMob:
+    :path: !ruby/object:Pathname
+    path: "../packages/expo-ads-admob/ios"
+  EXAdsFacebook:
+    :path: !ruby/object:Pathname
+    path: "../packages/expo-ads-facebook/ios"
+  EXAmplitude:
+    :path: !ruby/object:Pathname
+    path: "../packages/expo-analytics-amplitude/ios"
+  EXAppAuth:
+    :path: !ruby/object:Pathname
+    path: "../packages/expo-app-auth/ios"
   EXAppLoaderProvider:
     :path: !ruby/object:Pathname
     path: "../packages/expo-app-loader-provider/ios"
+  EXAV:
+    :path: !ruby/object:Pathname
+    path: "../packages/expo-av/ios"
+  EXBackgroundFetch:
+    :path: !ruby/object:Pathname
+    path: "../packages/expo-background-fetch/ios"
   EXBarCodeScanner:
     :path: !ruby/object:Pathname
     path: "../packages/expo-barcode-scanner/ios"
+  EXBlur:
+    :path: !ruby/object:Pathname
+    path: "../packages/expo-blur/ios"
+  EXBrightness:
+    :path: !ruby/object:Pathname
+    path: "../packages/expo-brightness/ios"
+  EXCalendar:
+    :path: !ruby/object:Pathname
+    path: "../packages/expo-calendar/ios"
+  EXCamera:
+    :path: !ruby/object:Pathname
+    path: "../packages/expo-camera/ios"
   EXConstants:
     :path: !ruby/object:Pathname
     path: "../packages/expo-constants/ios"
+  EXContacts:
+    :path: !ruby/object:Pathname
+    path: "../packages/expo-contacts/ios"
+  EXCrypto:
+    :path: !ruby/object:Pathname
+    path: "../packages/expo-crypto/ios"
+  EXDevice:
+    :path: !ruby/object:Pathname
+    path: "../packages/expo-device/ios"
+  EXDocumentPicker:
+    :path: !ruby/object:Pathname
+    path: "../packages/expo-document-picker/ios"
+  EXFacebook:
+    :path: !ruby/object:Pathname
+    path: "../packages/expo-facebook/ios"
   EXFaceDetector:
     :path: !ruby/object:Pathname
     path: "../packages/expo-face-detector/ios"
   EXFileSystem:
     :path: !ruby/object:Pathname
     path: "../packages/expo-file-system/ios"
+  EXFont:
+    :path: !ruby/object:Pathname
+    path: "../packages/expo-font/ios"
   EXGL:
     :path: !ruby/object:Pathname
     path: "../packages/expo-gl/ios"
   EXGL-CPP:
     :path: !ruby/object:Pathname
     path: "../packages/expo-gl-cpp/cpp"
+  EXGoogleSignIn:
+    :path: !ruby/object:Pathname
+    path: "../packages/expo-google-sign-in/ios"
+  EXHaptics:
+    :path: !ruby/object:Pathname
+    path: "../packages/expo-haptics/ios"
+  EXImageManipulator:
+    :path: !ruby/object:Pathname
+    path: "../packages/expo-image-manipulator/ios"
+  EXImagePicker:
+    :path: !ruby/object:Pathname
+    path: "../packages/expo-image-picker/ios"
   EXKeepAwake:
     :path: !ruby/object:Pathname
     path: "../packages/expo-keep-awake/ios"
-<<<<<<< HEAD
   EXLinearGradient:
     :path: !ruby/object:Pathname
     path: "../packages/expo-linear-gradient/ios"
@@ -2017,20 +2188,45 @@
   EXNetwork:
     :path: !ruby/object:Pathname
     path: "../packages/expo-network/ios"
-=======
->>>>>>> 34f1417d
   EXPermissions:
     :path: !ruby/object:Pathname
     path: "../packages/expo-permissions/ios"
+  EXPrint:
+    :path: !ruby/object:Pathname
+    path: "../packages/expo-print/ios"
+  EXRandom:
+    :path: !ruby/object:Pathname
+    path: "../packages/expo-random/ios"
   EXSecureStore:
     :path: !ruby/object:Pathname
     path: "../packages/expo-secure-store/ios"
+  EXSegment:
+    :path: !ruby/object:Pathname
+    path: "../packages/expo-analytics-segment/ios"
   EXSensors:
     :path: !ruby/object:Pathname
     path: "../packages/expo-sensors/ios"
+  EXSharing:
+    :path: !ruby/object:Pathname
+    path: "../packages/expo-sharing/ios"
+  EXSMS:
+    :path: !ruby/object:Pathname
+    path: "../packages/expo-sms/ios"
+  EXSpeech:
+    :path: !ruby/object:Pathname
+    path: "../packages/expo-speech/ios"
+  EXSQLite:
+    :path: !ruby/object:Pathname
+    path: "../packages/expo-sqlite/ios"
   EXTaskManager:
     :path: !ruby/object:Pathname
     path: "../packages/expo-task-manager/ios"
+  EXVideoThumbnails:
+    :path: !ruby/object:Pathname
+    path: "../packages/expo-video-thumbnails/ios"
+  EXWebBrowser:
+    :path: !ruby/object:Pathname
+    path: "../packages/expo-web-browser/ios"
   Folly:
     :podspec: "../react-native-lab/react-native/third-party-podspecs/Folly.podspec"
   glog:
@@ -2285,28 +2481,54 @@
   CocoaLumberjack: 2800c03334042fe80589423c8d80e582dcaec482
   Crashlytics: 5aa8e90dcbf2f34898b4f5a0037787531246cca0
   DoubleConversion: bb338842f62ab1d708ceb63ec3d999f0f3d98ecd
+  EXAdsAdMob: bbdb1922a9474cd9118e03576077ea594e4d409b
+  EXAdsFacebook: e80bc258520c71bce17cb4c1f984391b4a8940b8
+  EXAmplitude: 6227e588e326a691fbb5c5fef7a585f442f0d563
+  EXAppAuth: a5e758845e701381b5a7bedafe29e83f9cd165eb
   EXAppLoaderProvider: 7a8185228d8ba9e689a0e2d6d957fe9bdd49c8a0
+  EXAV: 7228890721d1d74779bc3154fb678a44249b1c71
+  EXBackgroundFetch: e9165d2a80aca13b06735885457d96f081afcf33
   EXBarCodeScanner: 3b36378bfc891b6fd3518e244784eb8d3ab00653
+  EXBlur: 628f8d08e6e4891aac0a8dea4e48d43ffd3c570d
+  EXBrightness: 5937628feed854e35525a50b105167b33c851f44
+  EXCalendar: 910966393455a6d7d1ea246b01009124fecc7d60
+  EXCamera: 54623e310d33bccbb8d8fbc84a0081523d0436be
   EXConstants: 5d81e84ca71b9a552529889cc798b4a04e9e22b3
+  EXContacts: fc25ebc07706984813a997400d88c00d2959401e
+  EXCrypto: 0b51b301dc3748114a18752d2533e4167bad1730
+  EXDevice: d08fdca5e11432c4389f04a3ecec51d31f1c160d
+  EXDocumentPicker: 043c0521b52ae061070fd84b405459e0b7cba940
+  EXFacebook: b71969e92a4d76632ee743d26e88c61b4d9a3e45
   EXFaceDetector: badb48d40de77184aabcc8bc9cbd9b2e6d5e14ee
   EXFileSystem: 8a7c20589ad1c6b631040bcbbc5e29d945630625
+  EXFont: c862449210fc86aa11d24a202cb22c71a0d39609
   EXGL: dc4ae6520b142a74e28e6f4472d27a26fc211f37
   EXGL-CPP: 06949fa99656c36b488ff51155ca865c871f3d3d
+  EXGoogleSignIn: c1338c16b0d4592d00cec09e1a43e9486df0dba0
+  EXHaptics: f84c93d605e0905c47654e4a6e5dfbff78ed6906
+  EXImageManipulator: b2e17bdbd0872cc59b43b76756f76fdb8a849831
+  EXImagePicker: ec641e97b73db0fb1ef58b818cffaf7ff6d3c96c
   EXKeepAwake: e7cb6516675052b12a7d23291e33078b4239653a
-<<<<<<< HEAD
   EXLinearGradient: 40781b77e58f844c8dc4ad310dc9755b4d3792a7
   EXLocalAuthentication: ad4754360d739c82b68a2d3c13e9b8579a255ecc
   EXLocalization: 1abab86f9e7f09c96ca19ea695606f81230fedcf
   EXLocation: 4eb76115832f08b1e78003b335c210e18fa60424
   EXMailComposer: 801ebd0bfd0c6e743a69102168b35b00efa67277
-  EXMediaLibrary: 4b69832fe53e3bda72c147b5783a6eab9d1b7f64
+  EXMediaLibrary: 207c50e6d09c0d498ae293f59de28daf67a33076
   EXNetwork: be7e9060970126a0ee277b4bbc5ad59fe26e99a5
-=======
->>>>>>> 34f1417d
   EXPermissions: 99e52dc3e5f8e55153f1958004f6df2a30a1f2f5
+  EXPrint: ad5e463fbc7de12f44339685612d3fb086d936ab
+  EXRandom: 805938db37fa1d66833cb9c0cf44fb54cd208b5a
   EXSecureStore: e929213a8a5e8c55cdd4615e52e283c11cba975e
+  EXSegment: da1b9e10a5a47525c989ee0892205ed422817894
   EXSensors: d6878e6848acfb67a93b8bf7f790a93f9a47008b
+  EXSharing: 24827f8a72433117fb9469b80105bf582902d49b
+  EXSMS: cb30013923b89b795840634ba486a79f29eee368
+  EXSpeech: f540155550a79e861a411d3a02b3d6e6dc1ed9c8
+  EXSQLite: 8dab6a5ab1b78be7925073d6071eb22095d4dda6
   EXTaskManager: 2cff8c104c212fa67cab08a10946ba268a4cf5e5
+  EXVideoThumbnails: 3c3b2231e6b6c19af2ac32c7b5f398b1a8948a5e
+  EXWebBrowser: def838b95aa9d396f9ce71ace4e614ee16e7ee30
   Fabric: f6f21452846788bb44595d73e9909d79d328e617
   FBAudienceNetwork: 56c2dc9b5f075f4a9757d7dc8a83d3972270f645
   FBSDKCoreKit: ae214474b25033399c131dc81d258e412582a2ba
@@ -2357,6 +2579,6 @@
   yogaABI33_0_0: aec4e4cfccfd36f11487aa0f2c678fe58ebf77bc
   yogaABI34_0_0: d6b988f267753a1d944343fd03668f0d194ec4bf
 
-PODFILE CHECKSUM: 90d36012443c63c929243a562a5adb9166c7dc4b
+PODFILE CHECKSUM: 9a5974b3440a63c3a02566809aeeb4b9c4c439cf
 
 COCOAPODS: 1.7.3