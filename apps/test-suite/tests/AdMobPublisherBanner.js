'use strict';
import { PublisherBanner, setTestDeviceIDAsync } from 'expo-ads-admob';
import { forEach } from 'lodash';
import React from 'react';

import { mountAndWaitFor as originalMountAndWaitFor } from './helpers';

export const name = 'AdMobPublisherBanner';

export function canRunAsync({ isDetox, isDeviceFarm }) {
  return !isDetox && !isDeviceFarm;
}

const validAdUnitID = 'ca-app-pub-3940256099942544/6300978111';
const invalidAdUnitID = 'id';

const sizes = [
  'banner',
  'largeBanner',
  'mediumRectangle',
  // 'fullBanner',  only supported
  // 'leaderboard', by tablets
  'smartBannerPortrait',
  'smartBannerLandscape',
];

<<<<<<< HEAD
export function test(
  { describe, afterEach, it, expect, jasmine, ...t },
  { setPortalChild, cleanupPortal }
) {
  describe('PublisherBanner', () => {
    afterEach(async () => await cleanupPortal());
=======
export function test(t, { setPortalChild, cleanupPortal }) {
  t.describe('PublisherBanner', () => {
    t.beforeAll(async () => await setTestDeviceIDAsync('EMULATOR'));
    t.afterEach(async () => await cleanupPortal());
>>>>>>> 97476fce

    const mountAndWaitFor = (child, propName = 'onAdViewDidReceiveAd') =>
      originalMountAndWaitFor(child, propName, setPortalChild);

    describe('when given valid adUnitID', () => {
      it('calls adViewDidReceiveAd', async () => {
        await mountAndWaitFor(
          <PublisherBanner bannerSize="banner" adUnitID={validAdUnitID} />,
          'onAdViewDidReceiveAd'
        );
      });
<<<<<<< HEAD
      it('displays an ad', async () => {
        await mountAndWaitFor(
          <PublisherBanner bannerSize="banner" adUnitID={validAdUnitID} testDeviceID="EMULATOR" />
        );
      });

      forEach(sizes, size => {
        describe(`when given size = ${size}`, () => {
          it('displays an ad', async () => {
            await mountAndWaitFor(
              <PublisherBanner bannerSize={size} adUnitID={validAdUnitID} testDeviceID="EMULATOR" />
            );
=======
      t.it('displays an ad', async () => {
        await mountAndWaitFor(<PublisherBanner bannerSize="banner" adUnitID={validAdUnitID} />);
      });

      forEach(sizes, size => {
        t.describe(`when given size = ${size}`, () => {
          t.it('displays an ad', async () => {
            await mountAndWaitFor(<PublisherBanner bannerSize={size} adUnitID={validAdUnitID} />);
>>>>>>> 97476fce
          });
        });
      });
    });

    describe('when given invalid adUnitID', () => {
      it('calls didFailToReceiveAdWithError', async () => {
        await mountAndWaitFor(
          <PublisherBanner bannerSize="banner" adUnitID={invalidAdUnitID} />,
          'onDidFailToReceiveAdWithError'
        );
      });
    });
  });
}<|MERGE_RESOLUTION|>--- conflicted
+++ resolved
@@ -24,19 +24,13 @@
   'smartBannerLandscape',
 ];
 
-<<<<<<< HEAD
 export function test(
-  { describe, afterEach, it, expect, jasmine, ...t },
+  { describe, beforeAll, afterEach, it, expect, jasmine, ...t },
   { setPortalChild, cleanupPortal }
 ) {
   describe('PublisherBanner', () => {
+    beforeAll(async () => await setTestDeviceIDAsync('EMULATOR'));
     afterEach(async () => await cleanupPortal());
-=======
-export function test(t, { setPortalChild, cleanupPortal }) {
-  t.describe('PublisherBanner', () => {
-    t.beforeAll(async () => await setTestDeviceIDAsync('EMULATOR'));
-    t.afterEach(async () => await cleanupPortal());
->>>>>>> 97476fce
 
     const mountAndWaitFor = (child, propName = 'onAdViewDidReceiveAd') =>
       originalMountAndWaitFor(child, propName, setPortalChild);
@@ -48,29 +42,14 @@
           'onAdViewDidReceiveAd'
         );
       });
-<<<<<<< HEAD
       it('displays an ad', async () => {
-        await mountAndWaitFor(
-          <PublisherBanner bannerSize="banner" adUnitID={validAdUnitID} testDeviceID="EMULATOR" />
-        );
+        await mountAndWaitFor(<PublisherBanner bannerSize="banner" adUnitID={validAdUnitID} />);
       });
 
       forEach(sizes, size => {
         describe(`when given size = ${size}`, () => {
           it('displays an ad', async () => {
-            await mountAndWaitFor(
-              <PublisherBanner bannerSize={size} adUnitID={validAdUnitID} testDeviceID="EMULATOR" />
-            );
-=======
-      t.it('displays an ad', async () => {
-        await mountAndWaitFor(<PublisherBanner bannerSize="banner" adUnitID={validAdUnitID} />);
-      });
-
-      forEach(sizes, size => {
-        t.describe(`when given size = ${size}`, () => {
-          t.it('displays an ad', async () => {
             await mountAndWaitFor(<PublisherBanner bannerSize={size} adUnitID={validAdUnitID} />);
->>>>>>> 97476fce
           });
         });
       });
