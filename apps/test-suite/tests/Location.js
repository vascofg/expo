'use strict';

import { Platform } from 'react-native';

import * as TaskManager from 'expo-task-manager';
import Constants from 'expo-constants';
import * as Permissions from 'expo-permissions';
import * as Location from 'expo-location';
import * as TestUtils from '../TestUtils';

const BACKGROUND_LOCATION_TASK = 'background-location-updates';
const GEOFENCING_TASK = 'geofencing-task';

export const name = 'Location';

export function canRunAsync({ isAutomated }) {
  // Popup to request device's location which uses Google's location service
  return !isAutomated;
}

export async function test({
  beforeAll,
  describe,
  it,
  xit,
  xdescribe,
  beforeEach,
  jasmine,
  expect,
  ...t
}) {
  const shouldSkipTestsRequiringPermissions = await TestUtils.shouldSkipTestsRequiringPermissionsAsync();
  const describeWithPermissions = shouldSkipTestsRequiringPermissions ? t.xdescribe : describe;

  const testShapeOrUnauthorized = testFunction => async () => {
    const providerStatus = await Location.getProviderStatusAsync();
    if (providerStatus.locationServicesEnabled) {
      const { status } = await TestUtils.acceptPermissionsAndRunCommandAsync(() => {
        return Permissions.askAsync(Permissions.LOCATION);
      });
      if (status === 'granted') {
        const location = await testFunction();
        testLocationShape(location);
      } else {
        let error;
        try {
          await testFunction();
        } catch (e) {
          error = e;
        }
        t.expect(error.message).toMatch(/Not authorized/);
      }
    } else {
      let error;
      try {
        await testFunction();
      } catch (e) {
        error = e;
      }
      t.expect(error.message).toMatch(/Location services are disabled/);
    }
  };

  function testLocationShape(location) {
    expect(typeof location === 'object').toBe(true);

    const { coords, timestamp } = location;
    const { latitude, longitude, altitude, accuracy, altitudeAccuracy, heading, speed } = coords;

    expect(typeof latitude === 'number').toBe(true);
    expect(typeof longitude === 'number').toBe(true);
    expect(typeof altitude === 'number').toBe(true);
    expect(typeof accuracy === 'number').toBe(true);
    expect(Platform.OS !== 'ios' || typeof altitudeAccuracy === 'number').toBe(true);
    expect(typeof heading === 'number').toBe(true);
    expect(typeof speed === 'number').toBe(true);
    expect(typeof timestamp === 'number').toBe(true);
  }

  describe('Location.getProviderStatusAsync()', () => {
    const timeout = 1000;
    it(
      'checks if location services are enabled',
      async () => {
        const result = await Location.getProviderStatusAsync();
        expect(result.locationServicesEnabled).not.toBe(undefined);
      },
      timeout
    );
    if (Platform.OS === 'android') {
      it(
        'detects when GPS sensor is enabled',
        async () => {
          const result = await Location.getProviderStatusAsync();
          expect(result.gpsAvailable).not.toBe(undefined);
        },
        timeout
      );
      it(
        'detects when network location is enabled',
        async () => {
          const result = await Location.getProviderStatusAsync();
          expect(result.networkAvailable).not.toBe(undefined);
        },
        timeout
      );
      it(
        'detects when passive location is enabled',
        async () => {
          const result = await Location.getProviderStatusAsync();
          expect(result.passiveAvailable).not.toBe(undefined);
        },
        timeout
      );
    }
  });

<<<<<<< HEAD
  describe('Location.enableNetworkProviderAsync()', () => {
    // To properly test this, you need to change device's location mode to "Device only" in system settings.
    // In this mode, network provider is off.

    it('asks user to enable network provider or just resolves on iOS', async () => {
      try {
        await Location.enableNetworkProviderAsync();

        if (Platform.OS === 'android') {
          const result = await Location.getProviderStatusAsync();
          expect(result.networkAvailable).toBe(true);
        }
      } catch (error) {
        // User has denied the dialog.
        expect(error.code).toBe('E_LOCATION_SETTINGS_UNSATISFIED');
      }
    }, 20000);
  });

  describeWithPermissions('Location.getCurrentPositionAsync()', () => {
    // Manual interaction:
    //   1. Just try
    //   2. iOS Settings --> General --> Reset --> Reset Location & Privacy,
    //      try gain and "Allow"
    //   3. Retry from experience restart.
    //   4. Retry from app restart.
    //   5. iOS Settings --> General --> Reset --> Reset Location & Privacy,
    //      try gain and "Don't Allow"
    //   6. Retry from experience restart.
    //   7. Retry from app restart.

    const testShapeOrUnauthorized = options => async () => {
      const providerStatus = await Location.getProviderStatusAsync();
      if (providerStatus.locationServicesEnabled) {
        const { status } = await TestUtils.acceptPermissionsAndRunCommandAsync(() => {
          return Permissions.askAsync(Permissions.LOCATION);
        });
        if (status === 'granted') {
          const location = await Location.getCurrentPositionAsync(options);
          testLocationShape(location);
        } else {
          let error;
          try {
            await Location.getCurrentPositionAsync(options);
          } catch (e) {
            error = e;
          }
          expect(error.message).toMatch(/Not authorized/);
        }
      } else {
        let error;
        try {
          await Location.getCurrentPositionAsync(options);
        } catch (e) {
          error = e;
        }
        expect(error.message).toMatch(/Location services are disabled/);
      }
    };

    const second = 1000;
    const timeout = 20 * second; // Allow manual touch on permissions dialog

    it(
      'gets a result of the correct shape (without high accuracy), or ' +
        'throws error if no permission or disabled',
      testShapeOrUnauthorized({ accuracy: Location.Accuracy.Balanced }),
      timeout
    );
    it(
      'gets a result of the correct shape (without high accuracy), or ' +
        'throws error if no permission or disabled (when trying again immediately)',
      testShapeOrUnauthorized({ accuracy: Location.Accuracy.Balanced }),
      timeout
    );
    it(
      'gets a result of the correct shape (with high accuracy), or ' +
        'throws error if no permission or disabled (when trying again immediately)',
      testShapeOrUnauthorized({ accuracy: Location.Accuracy.Highest }),
      timeout
    );

    it(
      'gets a result of the correct shape (without high accuracy), or ' +
        'throws error if no permission or disabled (when trying again after 1 second)',
      async () => {
        await new Promise(resolve => setTimeout(resolve, 1000));
        await testShapeOrUnauthorized({ accuracy: Location.Accuracy.Balanced })();
      },
      timeout + second
    );

    it(
      'gets a result of the correct shape (with high accuracy), or ' +
        'throws error if no permission or disabled (when trying again after 1 second)',
      async () => {
        await new Promise(resolve => setTimeout(resolve, 1000));
        await testShapeOrUnauthorized({ accuracy: Location.Accuracy.Highest })();
      },
      timeout + second
    );

    it(
      'resolves when called simultaneously',
      async () => {
        await Promise.all([
          Location.getCurrentPositionAsync({ accuracy: Location.Accuracy.Low }),
          Location.getCurrentPositionAsync({ accuracy: Location.Accuracy.Lowest }),
          Location.getCurrentPositionAsync(),
        ]);
      },
      timeout
    );

    it('resolves when watchPositionAsync is running', async () => {
      const subscriber = await Location.watchPositionAsync({}, () => {});
      await Location.getCurrentPositionAsync();
      subscriber.remove();
=======
    describeWithPermissions('Location.getLastKnownPositionAsync()', () => {
      const second = 1000;
      const timeout = 20 * second; // Allow manual touch on permissions dialog

      t.it(
        'gets a result of the correct shape, or throws error if no permission or disabled',
        testShapeOrUnauthorized(() =>
          Location.getLastKnownPositionAsync({
            accuracy: Location.Accuracy.Balanced,
          })
        ),
        timeout
      );

      t.it(
        'resolves when called simultaneously',
        async () => {
          await Promise.all([
            Location.getLastKnownPositionAsync(),
            Location.getLastKnownPositionAsync(),
            Location.getLastKnownPositionAsync(),
          ]);
        },
        timeout
      );

      t.it('resolves when watchPositionAsync is running', async () => {
        const subscriber = await Location.watchPositionAsync({}, () => {});
        await Location.getLastKnownPositionAsync();
        subscriber.remove();
      });
    });

    describeWithPermissions('Location.getCurrentPositionAsync()', () => {
      // Manual interaction:
      //   1. Just try
      //   2. iOS Settings --> General --> Reset --> Reset Location & Privacy,
      //      try gain and "Allow"
      //   3. Retry from experience restart.
      //   4. Retry from app restart.
      //   5. iOS Settings --> General --> Reset --> Reset Location & Privacy,
      //      try gain and "Don't Allow"
      //   6. Retry from experience restart.
      //   7. Retry from app restart.
      const second = 1000;
      const timeout = 20 * second; // Allow manual touch on permissions dialog

      t.it(
        'gets a result of the correct shape (without high accuracy), or ' +
          'throws error if no permission or disabled',
        testShapeOrUnauthorized(() =>
          Location.getCurrentPositionAsync({
            accuracy: Location.Accuracy.Balanced,
          })
        ),
        timeout
      );
      t.it(
        'gets a result of the correct shape (without high accuracy), or ' +
          'throws error if no permission or disabled (when trying again immediately)',
        testShapeOrUnauthorized(() =>
          Location.getCurrentPositionAsync({
            accuracy: Location.Accuracy.Balanced,
          })
        ),
        timeout
      );
      t.it(
        'gets a result of the correct shape (with high accuracy), or ' +
          'throws error if no permission or disabled (when trying again immediately)',
        testShapeOrUnauthorized(() =>
          Location.getCurrentPositionAsync({
            accuracy: Location.Accuracy.Highest,
          })
        ),
        timeout
      );

      t.it(
        'gets a result of the correct shape (without high accuracy), or ' +
          'throws error if no permission or disabled (when trying again after 1 second)',
        async () => {
          await new Promise(resolve => setTimeout(resolve, 1000));
          await testShapeOrUnauthorized(() =>
            Location.getCurrentPositionAsync({
              accuracy: Location.Accuracy.Balanced,
            })
          )();
        },
        timeout + second
      );

      t.it(
        'gets a result of the correct shape (with high accuracy), or ' +
          'throws error if no permission or disabled (when trying again after 1 second)',
        async () => {
          await new Promise(resolve => setTimeout(resolve, 1000));
          await testShapeOrUnauthorized(() =>
            Location.getCurrentPositionAsync({
              accuracy: Location.Accuracy.Highest,
            })
          )();
        },
        timeout + second
      );

      t.it(
        'resolves when called simultaneously',
        async () => {
          await Promise.all([
            Location.getCurrentPositionAsync({ accuracy: Location.Accuracy.Low }),
            Location.getCurrentPositionAsync({ accuracy: Location.Accuracy.Lowest }),
            Location.getCurrentPositionAsync(),
          ]);
        },
        timeout
      );

      t.it('resolves when watchPositionAsync is running', async () => {
        const subscriber = await Location.watchPositionAsync({}, () => {});
        await Location.getCurrentPositionAsync();
        subscriber.remove();
      });
>>>>>>> 97476fce
    });
  });

  describeWithPermissions('Location.watchPositionAsync()', () => {
    it('gets a result of the correct shape', async () => {
      await new Promise(async (resolve, reject) => {
        const subscriber = await Location.watchPositionAsync({}, location => {
          testLocationShape(location);
          subscriber.remove();
          resolve();
        });
      });
    });

    it('can be called simultaneously', async () => {
      const spies = [1, 2, 3].map(number => t.jasmine.createSpy(`watchPosition${number}`));

      const subscribers = await Promise.all(spies.map(spy => Location.watchPositionAsync({}, spy)));

      await new Promise((resolve, reject) => {
        setTimeout(() => {
          spies.forEach(spy => expect(spy).toHaveBeenCalled());
          resolve();
        }, 1000);
      });

      subscribers.forEach(subscriber => subscriber.remove());
    });
  });

  describeWithPermissions('Location.getHeadingAsync()', () => {
    const testCompass = options => async () => {
      // Disable Compass Test if in simulator
      if (Constants.isDevice) {
        const { status } = await TestUtils.acceptPermissionsAndRunCommandAsync(() => {
          return Permissions.askAsync(Permissions.LOCATION);
        });
        if (status === 'granted') {
          const heading = await Location.getHeadingAsync();
          expect(typeof heading.magHeading === 'number').toBe(true);
          expect(typeof heading.trueHeading === 'number').toBe(true);
          expect(typeof heading.accuracy === 'number').toBe(true);
        } else {
          let error;
          try {
            await Location.getHeadingAsync();
          } catch (e) {
            error = e;
          }
          expect(error.message).toMatch(/Not authorized/);
        }
      }
    };
    const second = 1000;
    const timeout = 20 * second; // Allow manual touch on permissions dialog

    it(
      'Checks if compass is returning right values (trueHeading, magHeading, accuracy)',
      testCompass(),
      timeout
    );
  });

  describe('Location.geocodeAsync()', () => {
    const timeout = 2000;

    it(
      'geocodes a place of the right shape',
      async () => {
        const result = await Location.geocodeAsync('900 State St, Salem, OR');
        expect(Array.isArray(result)).toBe(true);
        expect(typeof result[0]).toBe('object');
        const { latitude, longitude, accuracy, altitude } = result[0];
        expect(typeof latitude).toBe('number');
        expect(typeof longitude).toBe('number');
        expect(typeof accuracy).toBe('number');
        expect(typeof altitude).toBe('number');
      },
      timeout
    );

    it(
      'returns an empty array when the address is not found',
      async () => {
        const result = await Location.geocodeAsync(':(');
        expect(result).toEqual([]);
      },
      timeout
    );
  });

  describe('Location.reverseGeocodeAsync()', () => {
    const timeout = 2000;

    it(
      'gives a right shape address of a point location',
      async () => {
        const result = await Location.reverseGeocodeAsync({
          latitude: 60.166595,
          longitude: 24.944865,
        });
        expect(Array.isArray(result)).toBe(true);
        expect(typeof result[0]).toBe('object');
        const fields = ['city', 'street', 'region', 'country', 'postalCode', 'name'];
        fields.forEach(field => {
          t.expect(typeof result[field] === 'string' || typeof result[field] === 'undefined').toBe(
            true
          );
        });
      },
      timeout
    );

    it("throws for a location where `latitude` and `longitude` aren't numbers", async () => {
      let error;
      try {
        await Location.reverseGeocodeAsync({
          latitude: '60',
          longitude: '24',
        });
      } catch (e) {
        error = e;
      }
      expect(error instanceof TypeError).toBe(true);
    });
  });

  describe('Location.hasServicesEnabledAsync()', () => {
    it('checks if location services are enabled', async () => {
      const result = await Location.hasServicesEnabledAsync();
      expect(result).toBe(true);
    });
  });

  describeWithPermissions('Location - background location updates', () => {
    async function expectTaskAccuracyToBe(accuracy) {
      const locationTask = await TaskManager.getTaskOptionsAsync(BACKGROUND_LOCATION_TASK);

<<<<<<< HEAD
      expect(locationTask).toBeDefined();
      expect(locationTask.accuracy).toBe(accuracy);
    }
=======
      t.it(
        'gives a right shape address of a point location',
        async () => {
          const result = await Location.reverseGeocodeAsync({
            latitude: 60.166595,
            longitude: 24.944865,
          });
          t.expect(Array.isArray(result)).toBe(true);
          t.expect(typeof result[0]).toBe('object');
          const fields = ['city', 'street', 'region', 'country', 'postalCode', 'name'];
          fields.forEach(field => {
            t.expect(
              typeof result[field] === 'string' || typeof result[field] === 'undefined'
            ).toBe(true);
          });
        },
        timeout
      );
>>>>>>> 97476fce

    it('starts location updates', async () => {
      await Location.startLocationUpdatesAsync(BACKGROUND_LOCATION_TASK);
    });

    it('has started location updates', async () => {
      const started = await Location.hasStartedLocationUpdatesAsync(BACKGROUND_LOCATION_TASK);
      expect(started).toBe(true);
    });

    it('defaults to balanced accuracy', async () => {
      await expectTaskAccuracyToBe(Location.Accuracy.Balanced);
    });

    it('can update existing task', async () => {
      const newAccuracy = Location.Accuracy.Highest;
      await Location.startLocationUpdatesAsync(BACKGROUND_LOCATION_TASK, {
        accuracy: newAccuracy,
      });
      expectTaskAccuracyToBe(newAccuracy);
    });

    it('stops location updates', async () => {
      await Location.stopLocationUpdatesAsync(BACKGROUND_LOCATION_TASK);
    });

    it('has stopped location updates', async () => {
      const started = await Location.hasStartedLocationUpdatesAsync(BACKGROUND_LOCATION_TASK);
      expect(started).toBe(false);
    });
  });

  describeWithPermissions('Location - geofencing', () => {
    const regions = [
      {
        identifier: 'Kraków, Poland',
        radius: 8000,
        latitude: 50.0468548,
        longitude: 19.9348341,
        notifyOnEntry: true,
        notifyOnExit: true,
      },
      {
        identifier: 'Apple',
        radius: 1000,
        latitude: 37.3270145,
        longitude: -122.0310273,
        notifyOnEntry: true,
        notifyOnExit: true,
      },
    ];

    async function expectTaskRegionsToBeLike(regions) {
      const geofencingTask = await TaskManager.getTaskOptionsAsync(GEOFENCING_TASK);

      expect(geofencingTask).toBeDefined();
      expect(geofencingTask.regions).toBeDefined();
      expect(geofencingTask.regions.length).toBe(regions.length);

      for (let i = 0; i < regions.length; i++) {
        expect(geofencingTask.regions[i].identifier).toBe(regions[i].identifier);
        expect(geofencingTask.regions[i].radius).toBe(regions[i].radius);
        expect(geofencingTask.regions[i].latitude).toBe(regions[i].latitude);
        expect(geofencingTask.regions[i].longitude).toBe(regions[i].longitude);
      }
    }

    it('starts geofencing', async () => {
      await Location.startGeofencingAsync(GEOFENCING_TASK, regions);
    });

    it('has started geofencing', async () => {
      const started = await Location.hasStartedGeofencingAsync(GEOFENCING_TASK);
      expect(started).toBe(true);
    });

    it('is monitoring correct regions', async () => {
      expectTaskRegionsToBeLike(regions);
    });

    it('can update geofencing regions', async () => {
      const newRegions = regions.slice(1);
      await Location.startGeofencingAsync(GEOFENCING_TASK, newRegions);
      expectTaskRegionsToBeLike(newRegions);
    });

    it('stops geofencing', async () => {
      await Location.stopGeofencingAsync(GEOFENCING_TASK);
    });

    it('has stopped geofencing', async () => {
      const started = await Location.hasStartedGeofencingAsync(GEOFENCING_TASK);
      expect(started).toBe(false);
    });

    it('throws when starting geofencing with incorrect regions', async () => {
      await (async () => {
        let error;
        try {
          await Location.startGeofencingAsync(GEOFENCING_TASK, []);
        } catch (e) {
          error = e;
        }
        expect(error instanceof Error).toBe(true);
      })();

      await (async () => {
        let error;
        try {
          await Location.startGeofencingAsync(GEOFENCING_TASK, [{ longitude: 'not a number' }]);
        } catch (e) {
          error = e;
        }
        expect(error instanceof TypeError).toBe(true);
      })();
    });
  });
}

// Define empty tasks, otherwise tasks might automatically unregister themselves if no task is defined.
TaskManager.defineTask(BACKGROUND_LOCATION_TASK, () => {});
TaskManager.defineTask(GEOFENCING_TASK, () => {});<|MERGE_RESOLUTION|>--- conflicted
+++ resolved
@@ -13,24 +13,9 @@
 
 export const name = 'Location';
 
-export function canRunAsync({ isAutomated }) {
-  // Popup to request device's location which uses Google's location service
-  return !isAutomated;
-}
-
-export async function test({
-  beforeAll,
-  describe,
-  it,
-  xit,
-  xdescribe,
-  beforeEach,
-  jasmine,
-  expect,
-  ...t
-}) {
+export async function test(t) {
   const shouldSkipTestsRequiringPermissions = await TestUtils.shouldSkipTestsRequiringPermissionsAsync();
-  const describeWithPermissions = shouldSkipTestsRequiringPermissions ? t.xdescribe : describe;
+  const describeWithPermissions = shouldSkipTestsRequiringPermissions ? t.xdescribe : t.describe;
 
   const testShapeOrUnauthorized = testFunction => async () => {
     const providerStatus = await Location.getProviderStatusAsync();
@@ -62,179 +47,83 @@
   };
 
   function testLocationShape(location) {
-    expect(typeof location === 'object').toBe(true);
+    t.expect(typeof location === 'object').toBe(true);
 
     const { coords, timestamp } = location;
     const { latitude, longitude, altitude, accuracy, altitudeAccuracy, heading, speed } = coords;
 
-    expect(typeof latitude === 'number').toBe(true);
-    expect(typeof longitude === 'number').toBe(true);
-    expect(typeof altitude === 'number').toBe(true);
-    expect(typeof accuracy === 'number').toBe(true);
-    expect(Platform.OS !== 'ios' || typeof altitudeAccuracy === 'number').toBe(true);
-    expect(typeof heading === 'number').toBe(true);
-    expect(typeof speed === 'number').toBe(true);
-    expect(typeof timestamp === 'number').toBe(true);
+    t.expect(typeof latitude === 'number').toBe(true);
+    t.expect(typeof longitude === 'number').toBe(true);
+    t.expect(typeof altitude === 'number').toBe(true);
+    t.expect(typeof accuracy === 'number').toBe(true);
+    t.expect(Platform.OS !== 'ios' || typeof altitudeAccuracy === 'number').toBe(true);
+    t.expect(typeof heading === 'number').toBe(true);
+    t.expect(typeof speed === 'number').toBe(true);
+    t.expect(typeof timestamp === 'number').toBe(true);
   }
 
-  describe('Location.getProviderStatusAsync()', () => {
-    const timeout = 1000;
-    it(
-      'checks if location services are enabled',
-      async () => {
-        const result = await Location.getProviderStatusAsync();
-        expect(result.locationServicesEnabled).not.toBe(undefined);
-      },
-      timeout
-    );
-    if (Platform.OS === 'android') {
-      it(
-        'detects when GPS sensor is enabled',
+  t.describe('Location', () => {
+    t.describe('Location.getProviderStatusAsync()', () => {
+      const timeout = 1000;
+      t.it(
+        'checks if location services are enabled',
         async () => {
           const result = await Location.getProviderStatusAsync();
-          expect(result.gpsAvailable).not.toBe(undefined);
-        },
-        timeout
-      );
-      it(
-        'detects when network location is enabled',
-        async () => {
-          const result = await Location.getProviderStatusAsync();
-          expect(result.networkAvailable).not.toBe(undefined);
-        },
-        timeout
-      );
-      it(
-        'detects when passive location is enabled',
-        async () => {
-          const result = await Location.getProviderStatusAsync();
-          expect(result.passiveAvailable).not.toBe(undefined);
-        },
-        timeout
-      );
-    }
-  });
-
-<<<<<<< HEAD
-  describe('Location.enableNetworkProviderAsync()', () => {
-    // To properly test this, you need to change device's location mode to "Device only" in system settings.
-    // In this mode, network provider is off.
-
-    it('asks user to enable network provider or just resolves on iOS', async () => {
-      try {
-        await Location.enableNetworkProviderAsync();
-
-        if (Platform.OS === 'android') {
-          const result = await Location.getProviderStatusAsync();
-          expect(result.networkAvailable).toBe(true);
-        }
-      } catch (error) {
-        // User has denied the dialog.
-        expect(error.code).toBe('E_LOCATION_SETTINGS_UNSATISFIED');
+          t.expect(result.locationServicesEnabled).not.toBe(undefined);
+        },
+        timeout
+      );
+      if (Platform.OS === 'android') {
+        t.it(
+          'detects when GPS sensor is enabled',
+          async () => {
+            const result = await Location.getProviderStatusAsync();
+            t.expect(result.gpsAvailable).not.toBe(undefined);
+          },
+          timeout
+        );
+        t.it(
+          'detects when network location is enabled',
+          async () => {
+            const result = await Location.getProviderStatusAsync();
+            t.expect(result.networkAvailable).not.toBe(undefined);
+          },
+          timeout
+        );
+        t.it(
+          'detects when passive location is enabled',
+          async () => {
+            const result = await Location.getProviderStatusAsync();
+            t.expect(result.passiveAvailable).not.toBe(undefined);
+          },
+          timeout
+        );
       }
-    }, 20000);
-  });
-
-  describeWithPermissions('Location.getCurrentPositionAsync()', () => {
-    // Manual interaction:
-    //   1. Just try
-    //   2. iOS Settings --> General --> Reset --> Reset Location & Privacy,
-    //      try gain and "Allow"
-    //   3. Retry from experience restart.
-    //   4. Retry from app restart.
-    //   5. iOS Settings --> General --> Reset --> Reset Location & Privacy,
-    //      try gain and "Don't Allow"
-    //   6. Retry from experience restart.
-    //   7. Retry from app restart.
-
-    const testShapeOrUnauthorized = options => async () => {
-      const providerStatus = await Location.getProviderStatusAsync();
-      if (providerStatus.locationServicesEnabled) {
-        const { status } = await TestUtils.acceptPermissionsAndRunCommandAsync(() => {
-          return Permissions.askAsync(Permissions.LOCATION);
-        });
-        if (status === 'granted') {
-          const location = await Location.getCurrentPositionAsync(options);
-          testLocationShape(location);
-        } else {
-          let error;
+    });
+
+    t.describe('Location.enableNetworkProviderAsync()', () => {
+      // To properly test this, you need to change device's location mode to "Device only" in system settings.
+      // In this mode, network provider is off.
+
+      t.it(
+        'asks user to enable network provider or just resolves on iOS',
+        async () => {
           try {
-            await Location.getCurrentPositionAsync(options);
-          } catch (e) {
-            error = e;
+            await Location.enableNetworkProviderAsync();
+
+            if (Platform.OS === 'android') {
+              const result = await Location.getProviderStatusAsync();
+              t.expect(result.networkAvailable).toBe(true);
+            }
+          } catch (error) {
+            // User has denied the dialog.
+            t.expect(error.code).toBe('E_LOCATION_SETTINGS_UNSATISFIED');
           }
-          expect(error.message).toMatch(/Not authorized/);
-        }
-      } else {
-        let error;
-        try {
-          await Location.getCurrentPositionAsync(options);
-        } catch (e) {
-          error = e;
-        }
-        expect(error.message).toMatch(/Location services are disabled/);
-      }
-    };
-
-    const second = 1000;
-    const timeout = 20 * second; // Allow manual touch on permissions dialog
-
-    it(
-      'gets a result of the correct shape (without high accuracy), or ' +
-        'throws error if no permission or disabled',
-      testShapeOrUnauthorized({ accuracy: Location.Accuracy.Balanced }),
-      timeout
-    );
-    it(
-      'gets a result of the correct shape (without high accuracy), or ' +
-        'throws error if no permission or disabled (when trying again immediately)',
-      testShapeOrUnauthorized({ accuracy: Location.Accuracy.Balanced }),
-      timeout
-    );
-    it(
-      'gets a result of the correct shape (with high accuracy), or ' +
-        'throws error if no permission or disabled (when trying again immediately)',
-      testShapeOrUnauthorized({ accuracy: Location.Accuracy.Highest }),
-      timeout
-    );
-
-    it(
-      'gets a result of the correct shape (without high accuracy), or ' +
-        'throws error if no permission or disabled (when trying again after 1 second)',
-      async () => {
-        await new Promise(resolve => setTimeout(resolve, 1000));
-        await testShapeOrUnauthorized({ accuracy: Location.Accuracy.Balanced })();
-      },
-      timeout + second
-    );
-
-    it(
-      'gets a result of the correct shape (with high accuracy), or ' +
-        'throws error if no permission or disabled (when trying again after 1 second)',
-      async () => {
-        await new Promise(resolve => setTimeout(resolve, 1000));
-        await testShapeOrUnauthorized({ accuracy: Location.Accuracy.Highest })();
-      },
-      timeout + second
-    );
-
-    it(
-      'resolves when called simultaneously',
-      async () => {
-        await Promise.all([
-          Location.getCurrentPositionAsync({ accuracy: Location.Accuracy.Low }),
-          Location.getCurrentPositionAsync({ accuracy: Location.Accuracy.Lowest }),
-          Location.getCurrentPositionAsync(),
-        ]);
-      },
-      timeout
-    );
-
-    it('resolves when watchPositionAsync is running', async () => {
-      const subscriber = await Location.watchPositionAsync({}, () => {});
-      await Location.getCurrentPositionAsync();
-      subscriber.remove();
-=======
+        },
+        20000
+      );
+    });
+
     describeWithPermissions('Location.getLastKnownPositionAsync()', () => {
       const second = 1000;
       const timeout = 20 * second; // Allow manual touch on permissions dialog
@@ -358,150 +247,101 @@
         await Location.getCurrentPositionAsync();
         subscriber.remove();
       });
->>>>>>> 97476fce
-    });
-  });
-
-  describeWithPermissions('Location.watchPositionAsync()', () => {
-    it('gets a result of the correct shape', async () => {
-      await new Promise(async (resolve, reject) => {
-        const subscriber = await Location.watchPositionAsync({}, location => {
-          testLocationShape(location);
-          subscriber.remove();
-          resolve();
+    });
+
+    describeWithPermissions('Location.watchPositionAsync()', () => {
+      t.it('gets a result of the correct shape', async () => {
+        await new Promise(async (resolve, reject) => {
+          const subscriber = await Location.watchPositionAsync({}, location => {
+            testLocationShape(location);
+            subscriber.remove();
+            resolve();
+          });
         });
       });
-    });
-
-    it('can be called simultaneously', async () => {
-      const spies = [1, 2, 3].map(number => t.jasmine.createSpy(`watchPosition${number}`));
-
-      const subscribers = await Promise.all(spies.map(spy => Location.watchPositionAsync({}, spy)));
-
-      await new Promise((resolve, reject) => {
-        setTimeout(() => {
-          spies.forEach(spy => expect(spy).toHaveBeenCalled());
-          resolve();
-        }, 1000);
-      });
-
-      subscribers.forEach(subscriber => subscriber.remove());
-    });
-  });
-
-  describeWithPermissions('Location.getHeadingAsync()', () => {
-    const testCompass = options => async () => {
-      // Disable Compass Test if in simulator
-      if (Constants.isDevice) {
-        const { status } = await TestUtils.acceptPermissionsAndRunCommandAsync(() => {
-          return Permissions.askAsync(Permissions.LOCATION);
+
+      t.it('can be called simultaneously', async () => {
+        const spies = [1, 2, 3].map(number => t.jasmine.createSpy(`watchPosition${number}`));
+
+        const subscribers = await Promise.all(
+          spies.map(spy => Location.watchPositionAsync({}, spy))
+        );
+
+        await new Promise((resolve, reject) => {
+          setTimeout(() => {
+            spies.forEach(spy => t.expect(spy).toHaveBeenCalled());
+            resolve();
+          }, 1000);
         });
-        if (status === 'granted') {
-          const heading = await Location.getHeadingAsync();
-          expect(typeof heading.magHeading === 'number').toBe(true);
-          expect(typeof heading.trueHeading === 'number').toBe(true);
-          expect(typeof heading.accuracy === 'number').toBe(true);
-        } else {
-          let error;
-          try {
-            await Location.getHeadingAsync();
-          } catch (e) {
-            error = e;
+
+        subscribers.forEach(subscriber => subscriber.remove());
+      });
+    });
+
+    describeWithPermissions('Location.getHeadingAsync()', () => {
+      const testCompass = options => async () => {
+        // Disable Compass Test if in simulator
+        if (Constants.isDevice) {
+          const { status } = await TestUtils.acceptPermissionsAndRunCommandAsync(() => {
+            return Permissions.askAsync(Permissions.LOCATION);
+          });
+          if (status === 'granted') {
+            const heading = await Location.getHeadingAsync();
+            t.expect(typeof heading.magHeading === 'number').toBe(true);
+            t.expect(typeof heading.trueHeading === 'number').toBe(true);
+            t.expect(typeof heading.accuracy === 'number').toBe(true);
+          } else {
+            let error;
+            try {
+              await Location.getHeadingAsync();
+            } catch (e) {
+              error = e;
+            }
+            t.expect(error.message).toMatch(/Not authorized/);
           }
-          expect(error.message).toMatch(/Not authorized/);
         }
-      }
-    };
-    const second = 1000;
-    const timeout = 20 * second; // Allow manual touch on permissions dialog
-
-    it(
-      'Checks if compass is returning right values (trueHeading, magHeading, accuracy)',
-      testCompass(),
-      timeout
-    );
-  });
-
-  describe('Location.geocodeAsync()', () => {
-    const timeout = 2000;
-
-    it(
-      'geocodes a place of the right shape',
-      async () => {
-        const result = await Location.geocodeAsync('900 State St, Salem, OR');
-        expect(Array.isArray(result)).toBe(true);
-        expect(typeof result[0]).toBe('object');
-        const { latitude, longitude, accuracy, altitude } = result[0];
-        expect(typeof latitude).toBe('number');
-        expect(typeof longitude).toBe('number');
-        expect(typeof accuracy).toBe('number');
-        expect(typeof altitude).toBe('number');
-      },
-      timeout
-    );
-
-    it(
-      'returns an empty array when the address is not found',
-      async () => {
-        const result = await Location.geocodeAsync(':(');
-        expect(result).toEqual([]);
-      },
-      timeout
-    );
-  });
-
-  describe('Location.reverseGeocodeAsync()', () => {
-    const timeout = 2000;
-
-    it(
-      'gives a right shape address of a point location',
-      async () => {
-        const result = await Location.reverseGeocodeAsync({
-          latitude: 60.166595,
-          longitude: 24.944865,
-        });
-        expect(Array.isArray(result)).toBe(true);
-        expect(typeof result[0]).toBe('object');
-        const fields = ['city', 'street', 'region', 'country', 'postalCode', 'name'];
-        fields.forEach(field => {
-          t.expect(typeof result[field] === 'string' || typeof result[field] === 'undefined').toBe(
-            true
-          );
-        });
-      },
-      timeout
-    );
-
-    it("throws for a location where `latitude` and `longitude` aren't numbers", async () => {
-      let error;
-      try {
-        await Location.reverseGeocodeAsync({
-          latitude: '60',
-          longitude: '24',
-        });
-      } catch (e) {
-        error = e;
-      }
-      expect(error instanceof TypeError).toBe(true);
-    });
-  });
-
-  describe('Location.hasServicesEnabledAsync()', () => {
-    it('checks if location services are enabled', async () => {
-      const result = await Location.hasServicesEnabledAsync();
-      expect(result).toBe(true);
-    });
-  });
-
-  describeWithPermissions('Location - background location updates', () => {
-    async function expectTaskAccuracyToBe(accuracy) {
-      const locationTask = await TaskManager.getTaskOptionsAsync(BACKGROUND_LOCATION_TASK);
-
-<<<<<<< HEAD
-      expect(locationTask).toBeDefined();
-      expect(locationTask.accuracy).toBe(accuracy);
-    }
-=======
+      };
+      const second = 1000;
+      const timeout = 20 * second; // Allow manual touch on permissions dialog
+
+      t.it(
+        'Checks if compass is returning right values (trueHeading, magHeading, accuracy)',
+        testCompass(),
+        timeout
+      );
+    });
+
+    t.describe('Location.geocodeAsync()', () => {
+      const timeout = 2000;
+
+      t.it(
+        'geocodes a place of the right shape',
+        async () => {
+          const result = await Location.geocodeAsync('900 State St, Salem, OR');
+          t.expect(Array.isArray(result)).toBe(true);
+          t.expect(typeof result[0]).toBe('object');
+          const { latitude, longitude, accuracy, altitude } = result[0];
+          t.expect(typeof latitude).toBe('number');
+          t.expect(typeof longitude).toBe('number');
+          t.expect(typeof accuracy).toBe('number');
+          t.expect(typeof altitude).toBe('number');
+        },
+        timeout
+      );
+
+      t.it(
+        'returns an empty array when the address is not found',
+        async () => {
+          const result = await Location.geocodeAsync(':(');
+          t.expect(result).toEqual([]);
+        },
+        timeout
+      );
+    });
+
+    t.describe('Location.reverseGeocodeAsync()', () => {
+      const timeout = 2000;
+
       t.it(
         'gives a right shape address of a point location',
         async () => {
@@ -520,122 +360,151 @@
         },
         timeout
       );
->>>>>>> 97476fce
-
-    it('starts location updates', async () => {
-      await Location.startLocationUpdatesAsync(BACKGROUND_LOCATION_TASK);
-    });
-
-    it('has started location updates', async () => {
-      const started = await Location.hasStartedLocationUpdatesAsync(BACKGROUND_LOCATION_TASK);
-      expect(started).toBe(true);
-    });
-
-    it('defaults to balanced accuracy', async () => {
-      await expectTaskAccuracyToBe(Location.Accuracy.Balanced);
-    });
-
-    it('can update existing task', async () => {
-      const newAccuracy = Location.Accuracy.Highest;
-      await Location.startLocationUpdatesAsync(BACKGROUND_LOCATION_TASK, {
-        accuracy: newAccuracy,
-      });
-      expectTaskAccuracyToBe(newAccuracy);
-    });
-
-    it('stops location updates', async () => {
-      await Location.stopLocationUpdatesAsync(BACKGROUND_LOCATION_TASK);
-    });
-
-    it('has stopped location updates', async () => {
-      const started = await Location.hasStartedLocationUpdatesAsync(BACKGROUND_LOCATION_TASK);
-      expect(started).toBe(false);
-    });
-  });
-
-  describeWithPermissions('Location - geofencing', () => {
-    const regions = [
-      {
-        identifier: 'Kraków, Poland',
-        radius: 8000,
-        latitude: 50.0468548,
-        longitude: 19.9348341,
-        notifyOnEntry: true,
-        notifyOnExit: true,
-      },
-      {
-        identifier: 'Apple',
-        radius: 1000,
-        latitude: 37.3270145,
-        longitude: -122.0310273,
-        notifyOnEntry: true,
-        notifyOnExit: true,
-      },
-    ];
-
-    async function expectTaskRegionsToBeLike(regions) {
-      const geofencingTask = await TaskManager.getTaskOptionsAsync(GEOFENCING_TASK);
-
-      expect(geofencingTask).toBeDefined();
-      expect(geofencingTask.regions).toBeDefined();
-      expect(geofencingTask.regions.length).toBe(regions.length);
-
-      for (let i = 0; i < regions.length; i++) {
-        expect(geofencingTask.regions[i].identifier).toBe(regions[i].identifier);
-        expect(geofencingTask.regions[i].radius).toBe(regions[i].radius);
-        expect(geofencingTask.regions[i].latitude).toBe(regions[i].latitude);
-        expect(geofencingTask.regions[i].longitude).toBe(regions[i].longitude);
-      }
-    }
-
-    it('starts geofencing', async () => {
-      await Location.startGeofencingAsync(GEOFENCING_TASK, regions);
-    });
-
-    it('has started geofencing', async () => {
-      const started = await Location.hasStartedGeofencingAsync(GEOFENCING_TASK);
-      expect(started).toBe(true);
-    });
-
-    it('is monitoring correct regions', async () => {
-      expectTaskRegionsToBeLike(regions);
-    });
-
-    it('can update geofencing regions', async () => {
-      const newRegions = regions.slice(1);
-      await Location.startGeofencingAsync(GEOFENCING_TASK, newRegions);
-      expectTaskRegionsToBeLike(newRegions);
-    });
-
-    it('stops geofencing', async () => {
-      await Location.stopGeofencingAsync(GEOFENCING_TASK);
-    });
-
-    it('has stopped geofencing', async () => {
-      const started = await Location.hasStartedGeofencingAsync(GEOFENCING_TASK);
-      expect(started).toBe(false);
-    });
-
-    it('throws when starting geofencing with incorrect regions', async () => {
-      await (async () => {
+
+      t.it("throws for a location where `latitude` and `longitude` aren't numbers", async () => {
         let error;
         try {
-          await Location.startGeofencingAsync(GEOFENCING_TASK, []);
+          await Location.reverseGeocodeAsync({
+            latitude: '60',
+            longitude: '24',
+          });
         } catch (e) {
           error = e;
         }
-        expect(error instanceof Error).toBe(true);
-      })();
-
-      await (async () => {
-        let error;
-        try {
-          await Location.startGeofencingAsync(GEOFENCING_TASK, [{ longitude: 'not a number' }]);
-        } catch (e) {
-          error = e;
+        t.expect(error instanceof TypeError).toBe(true);
+      });
+    });
+
+    t.describe('Location.hasServicesEnabledAsync()', () => {
+      t.it('checks if location services are enabled', async () => {
+        const result = await Location.hasServicesEnabledAsync();
+        t.expect(result).toBe(true);
+      });
+    });
+
+    describeWithPermissions('Location - background location updates', () => {
+      async function expectTaskAccuracyToBe(accuracy) {
+        const locationTask = await TaskManager.getTaskOptionsAsync(BACKGROUND_LOCATION_TASK);
+
+        t.expect(locationTask).toBeDefined();
+        t.expect(locationTask.accuracy).toBe(accuracy);
+      }
+
+      t.it('starts location updates', async () => {
+        await Location.startLocationUpdatesAsync(BACKGROUND_LOCATION_TASK);
+      });
+
+      t.it('has started location updates', async () => {
+        const started = await Location.hasStartedLocationUpdatesAsync(BACKGROUND_LOCATION_TASK);
+        t.expect(started).toBe(true);
+      });
+
+      t.it('defaults to balanced accuracy', async () => {
+        await expectTaskAccuracyToBe(Location.Accuracy.Balanced);
+      });
+
+      t.it('can update existing task', async () => {
+        const newAccuracy = Location.Accuracy.Highest;
+        await Location.startLocationUpdatesAsync(BACKGROUND_LOCATION_TASK, {
+          accuracy: newAccuracy,
+        });
+        expectTaskAccuracyToBe(newAccuracy);
+      });
+
+      t.it('stops location updates', async () => {
+        await Location.stopLocationUpdatesAsync(BACKGROUND_LOCATION_TASK);
+      });
+
+      t.it('has stopped location updates', async () => {
+        const started = await Location.hasStartedLocationUpdatesAsync(BACKGROUND_LOCATION_TASK);
+        t.expect(started).toBe(false);
+      });
+    });
+
+    describeWithPermissions('Location - geofencing', () => {
+      const regions = [
+        {
+          identifier: 'Kraków, Poland',
+          radius: 8000,
+          latitude: 50.0468548,
+          longitude: 19.9348341,
+          notifyOnEntry: true,
+          notifyOnExit: true,
+        },
+        {
+          identifier: 'Apple',
+          radius: 1000,
+          latitude: 37.3270145,
+          longitude: -122.0310273,
+          notifyOnEntry: true,
+          notifyOnExit: true,
+        },
+      ];
+
+      async function expectTaskRegionsToBeLike(regions) {
+        const geofencingTask = await TaskManager.getTaskOptionsAsync(GEOFENCING_TASK);
+
+        t.expect(geofencingTask).toBeDefined();
+        t.expect(geofencingTask.regions).toBeDefined();
+        t.expect(geofencingTask.regions.length).toBe(regions.length);
+
+        for (let i = 0; i < regions.length; i++) {
+          t.expect(geofencingTask.regions[i].identifier).toBe(regions[i].identifier);
+          t.expect(geofencingTask.regions[i].radius).toBe(regions[i].radius);
+          t.expect(geofencingTask.regions[i].latitude).toBe(regions[i].latitude);
+          t.expect(geofencingTask.regions[i].longitude).toBe(regions[i].longitude);
         }
-        expect(error instanceof TypeError).toBe(true);
-      })();
+      }
+
+      t.it('starts geofencing', async () => {
+        await Location.startGeofencingAsync(GEOFENCING_TASK, regions);
+      });
+
+      t.it('has started geofencing', async () => {
+        const started = await Location.hasStartedGeofencingAsync(GEOFENCING_TASK);
+        t.expect(started).toBe(true);
+      });
+
+      t.it('is monitoring correct regions', async () => {
+        expectTaskRegionsToBeLike(regions);
+      });
+
+      t.it('can update geofencing regions', async () => {
+        const newRegions = regions.slice(1);
+        await Location.startGeofencingAsync(GEOFENCING_TASK, newRegions);
+        expectTaskRegionsToBeLike(newRegions);
+      });
+
+      t.it('stops geofencing', async () => {
+        await Location.stopGeofencingAsync(GEOFENCING_TASK);
+      });
+
+      t.it('has stopped geofencing', async () => {
+        const started = await Location.hasStartedGeofencingAsync(GEOFENCING_TASK);
+        t.expect(started).toBe(false);
+      });
+
+      t.it('throws when starting geofencing with incorrect regions', async () => {
+        await (async () => {
+          let error;
+          try {
+            await Location.startGeofencingAsync(GEOFENCING_TASK, []);
+          } catch (e) {
+            error = e;
+          }
+          t.expect(error instanceof Error).toBe(true);
+        })();
+
+        await (async () => {
+          let error;
+          try {
+            await Location.startGeofencingAsync(GEOFENCING_TASK, [{ longitude: 'not a number' }]);
+          } catch (e) {
+            error = e;
+          }
+          t.expect(error instanceof TypeError).toBe(true);
+        })();
+      });
     });
   });
 }
