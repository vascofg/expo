--- conflicted
+++ resolved
@@ -93,14 +93,10 @@
 
 configurations.all {
   resolutionStrategy {
-<<<<<<< HEAD
-    force 'org.webkit:android-jsc:r224109'
+    force 'org.webkit:android-jsc:r241213'
     force 'com.google.android.gms:play-services-basement:16.1.0'
     force 'com.google.android.gms:play-services-vision:17.0.2'
     // TODO: Remove once finished with migration to MLKit
-=======
-    force 'org.webkit:android-jsc:r241213'
->>>>>>> af28e265
   }
 }
 
